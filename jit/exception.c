--- conflicted
+++ resolved
@@ -33,26 +33,19 @@
 #include <jit/exception.h>
 #include <jit/compiler.h>
 
-#include <vm/guard-page.h>
 #include <vm/buffer.h>
 #include <vm/class.h>
-<<<<<<< HEAD
+#include <vm/die.h>
+#include <vm/guard-page.h>
 #include <vm/method.h>
 #include <vm/object.h>
 #include <vm/thread.h>
-=======
-#include <vm/die.h>
->>>>>>> e62aaab2
 
 #include <arch/stack-frame.h>
 #include <arch/instruction.h>
 #include <errno.h>
 
-<<<<<<< HEAD
-struct cafebabe_code_attribute_exception *
-exception_find_entry(struct vm_method *method, unsigned long target)
-=======
-__thread struct object *exception_holder = NULL;
+__thread struct vm_object *exception_holder = NULL;
 __thread void *exception_guard = NULL;
 __thread void *trampoline_exception_guard = NULL;
 
@@ -88,7 +81,7 @@
  *
  * @exception: exception object to be thrown.
  */
-void signal_exception(struct object *exception)
+void signal_exception(struct vm_object *exception)
 {
 	if (exception_holder)
 		return;
@@ -103,7 +96,7 @@
 
 void signal_new_exception(char *class_name, char *msg)
 {
-	struct object *e;
+	struct vm_object *e;
 
 	e = new_exception(class_name, msg);
 	signal_exception(e);
@@ -116,9 +109,8 @@
 	exception_holder = NULL;
 }
 
-struct exception_table_entry *exception_find_entry(struct methodblock *method,
-						   unsigned long target)
->>>>>>> e62aaab2
+struct cafebabe_code_attribute_exception *
+exception_find_entry(struct vm_method *method, unsigned long target)
 {
 	int i;
 
@@ -212,35 +204,18 @@
  */
 unsigned char *throw_exception_from(struct compilation_unit *cu,
 				    struct jit_stack_frame *frame,
-<<<<<<< HEAD
-				    unsigned char *native_ptr,
-				    struct vm_object *exception)
-{
-	struct vm_thread *thread = vm_current_thread();
-	unsigned char *eh_ptr = NULL;
-=======
 				    unsigned char *native_ptr)
 {
-	struct object *exception;
->>>>>>> e62aaab2
+	struct vm_object *exception;
 	unsigned long bc_offset;
 	unsigned char *eh_ptr;
 
-<<<<<<< HEAD
-	if (thread->exception != NULL) {
-		/* Looks like we've caught some asynchronous exception,
-		   which must have precedence. */
-		exception = thread->exception;
-		thread->exception = NULL;
-	}
-=======
 	eh_ptr = NULL;
 
 	exception = exception_occurred();
 	assert(exception != NULL);
 
 	clear_exception();
->>>>>>> e62aaab2
 
 	bc_offset = native_ptr_to_bytecode_offset(cu, native_ptr);
 	if (bc_offset != BC_OFFSET_UNKNOWN) {
@@ -254,12 +229,6 @@
 	signal_exception(exception);
 
 	if (!is_jit_method(frame->return_address)) {
-<<<<<<< HEAD
-		/* No handler found within jitted method call
-		   chain. Set exception in execution environment and
-		   return to previous (not jit) method. */
-		thread->exception = exception;
-=======
 		/*
 		 * No handler found within jitted method call chain.
 		 * Return to previous (not jit) method.
@@ -267,7 +236,6 @@
 		if (is_inside_exit_unlock(cu, native_ptr))
 			return cu->exit_past_unlock_ptr;
 
->>>>>>> e62aaab2
 		return bb_native_ptr(cu->exit_bb);
 	}
 
