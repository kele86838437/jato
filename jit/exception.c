--- conflicted
+++ resolved
@@ -109,26 +109,15 @@
 	exception_holder = NULL;
 }
 
-<<<<<<< HEAD
 struct cafebabe_code_attribute_exception *
-exception_find_entry(struct vm_method *method, unsigned long target)
+lookup_eh_entry(struct vm_method *method, unsigned long target)
 {
 	int i;
 
 	for (i = 0; i < method->code_attribute.exception_table_length; i++) {
 		struct cafebabe_code_attribute_exception *eh
 			= &method->code_attribute.exception_table[i];
-=======
-struct exception_table_entry *
-lookup_eh_entry(struct methodblock *method, unsigned long target)
-{
-	int i;
-
-	for (i = 0; i < method->exception_table_size; i++) {
-		struct exception_table_entry *eh;
->>>>>>> 5773999b
-
-		eh = &method->exception_table[i];
+
 		if (eh->handler_pc == target)
 			return eh;
 	}
@@ -136,13 +125,8 @@
 	return NULL;
 }
 
-<<<<<<< HEAD
 static unsigned char *eh_native_ptr(struct compilation_unit *cu,
 	struct cafebabe_code_attribute_exception *eh)
-=======
-static unsigned char *
-eh_native_ptr(struct compilation_unit *cu, struct exception_table_entry *eh)
->>>>>>> 5773999b
 {
 	struct basic_block *bb;
 
@@ -156,60 +140,33 @@
  * find_handler - return native pointer to exception handler for given
  *                @exception_class and @bc_offset of source.
  */
-<<<<<<< HEAD
 static unsigned char *find_handler(struct compilation_unit *cu,
-				   struct vm_class *exception_class,
-				   unsigned long bc_offset)
+	struct vm_class *exception_class, unsigned long bc_offset)
 {
 	struct cafebabe_code_attribute_exception *eh;
-	struct vm_method *method = cu->method;
-	int size = method->code_attribute.exception_table_length;
-=======
-static unsigned char *
-find_handler(struct compilation_unit *cu, struct object *exception_class,
-	     unsigned long bc_offset)
-{
-	struct exception_table_entry *eh;
-	struct methodblock *mb;
+	struct vm_method *method;
 	int size;
->>>>>>> 5773999b
 	int i;
 
-	mb = cu->method;
-	size = mb->exception_table_size;
+	method = cu->method;
+	size = method->code_attribute.exception_table_length;
 
 	for (i = 0; i < size; i++) {
-<<<<<<< HEAD
+		struct vm_class *catch_class;
+
 		eh = &method->code_attribute.exception_table[i];
-
-		if (exception_covers(eh, bc_offset)) {
-			struct vm_class *catch_class;
-=======
-		struct object *catch_class;
-
-		eh = &mb->exception_table[i];
->>>>>>> 5773999b
-
 		if (!exception_covers(eh, bc_offset))
 			continue;
 
-<<<<<<< HEAD
-			catch_class = vm_class_resolve_class(method->class,
-				eh->catch_type);
-
-			if (vm_class_is_assignable_from(exception_class,
-				catch_class))
-				break;
-		}
-=======
+		/* This matches to everything. */
 		if (eh->catch_type == 0)
-			break; /* This matches to everything. */
-
-		catch_class = resolveClass(mb->class, eh->catch_type, false);
-
-		if (isInstanceOf(catch_class, exception_class))
 			break;
->>>>>>> 5773999b
+
+		catch_class = vm_class_resolve_class(method->class,
+			eh->catch_type);
+
+		if (vm_class_is_assignable_from(exception_class, catch_class))
+			break;
 	}
 
 	if (i < size)
