--- conflicted
+++ resolved
@@ -50,13 +50,10 @@
 		if (!cu->exit_bb)
 			goto out_of_memory;
 
-<<<<<<< HEAD
-=======
 		cu->unwind_bb = alloc_basic_block(cu, 0, 0);
 		if (!cu->unwind_bb)
 			goto out_of_memory;
 
->>>>>>> 3ae09d9b
 		pthread_mutex_init(&cu->mutex, NULL);
 
 		cu->stack_frame = alloc_stack_frame(
