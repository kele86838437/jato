--- conflicted
+++ resolved
@@ -26,13 +26,8 @@
 	struct vm_method *method = cu->method;
 	struct vm_class *class = method->class;
 
-<<<<<<< HEAD
 	die("%s: Failed to compile method `%s' in class `%s', error: %i\n",
-	       __FUNCTION__, method->name, class->name, err);
-=======
-	printf("%s: Failed to compile method `%s' in class `%s', error: %i\n",
-	       __func__, cu->method->name, cb->name, err);
->>>>>>> 3ae09d9b
+	       __func__, method->name, class->name, err);
 }
 
 int compile(struct compilation_unit *cu)
