--- conflicted
+++ resolved
@@ -8,12 +8,8 @@
  * instructions to immediate representation of the JIT compiler.
  */
 
-<<<<<<< HEAD
 #include <cafebabe/constant_pool.h>
 
-#include <jit/bytecode-converters.h>
-=======
->>>>>>> e62aaab2
 #include <jit/compiler.h>
 #include <jit/statement.h>
 
