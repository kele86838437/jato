/*
 * Copyright (c) 2005-2008  Pekka Enberg
 * 
 * This file is released under the GPL version 2 with the following
 * clarification and special exception:
 *
 *     Linking this library statically or dynamically with other modules is
 *     making a combined work based on this library. Thus, the terms and
 *     conditions of the GNU General Public License cover the whole
 *     combination.
 *
 *     As a special exception, the copyright holders of this library give you
 *     permission to link this library with independent modules to produce an
 *     executable, regardless of the license terms of these independent
 *     modules, and to copy and distribute the resulting executable under terms
 *     of your choice, provided that you also meet, for each linked independent
 *     module, the terms and conditions of the license of that module. An
 *     independent module is a module which is not derived from or based on
 *     this library. If you modify this library, you may extend this exception
 *     to your version of the library, but you are not obligated to do so. If
 *     you do not wish to do so, delete this exception statement from your
 *     version.
 *
 * Please refer to the file LICENSE for details.
 */

#include <jit/cu-mapping.h>
#include <jit/emit-code.h>
#include <jit/compiler.h>

<<<<<<< HEAD
#include <vm/buffer.h>
#include <vm/class.h>
#include <vm/method.h>
=======
>>>>>>> 3ae09d9b
#include <vm/natives.h>
#include <vm/buffer.h>
#include <vm/die.h>
#include <vm/vm.h>

static void *jit_native_trampoline(struct compilation_unit *cu)
{
	struct vm_method *method = cu->method;
	const char *method_name, *class_name;
	void *ret;

	class_name  = method->class->name;
	method_name = method->name;

	ret = vm_lookup_native(class_name, method_name);
	if (!ret) {
		die("no native function found for %s.%s",
			class_name, method_name);
	}

	return ret;
}

static void *jit_java_trampoline(struct compilation_unit *cu)
{
	if (!cu->is_compiled)
		compile(cu);

	if (add_cu_mapping(cu) != 0)
		die("out of memory");

	return buffer_ptr(cu->objcode);
}

void *jit_magic_trampoline(struct compilation_unit *cu)
{
	struct methodblock *method = cu->method;
	void *ret;

	pthread_mutex_lock(&cu->mutex);

	if (opt_trace_magic_trampoline)
		trace_magic_trampoline(cu);

	if (vm_method_is_native(cu->method))
		ret = jit_native_trampoline(cu);
	else
		ret = jit_java_trampoline(cu);

	/*
	 * A method can be invoked by invokevirtual and invokespecial. For
	 * example, a public method p() in class A is normally invoked with
	 * invokevirtual but if a class B that extends A calls that
	 * method by "super.p()" we use invokespecial instead.
	 *
	 * Therefore, do fixup for direct call sites unconditionally and fixup
	 * vtables if method can be invoked via invokevirtual.
	 */
	fixup_direct_calls(method->trampoline, (unsigned long) ret);

	pthread_mutex_unlock(&cu->mutex);

	return ret;
}

struct jit_trampoline *build_jit_trampoline(struct compilation_unit *cu)
{
	struct jit_trampoline *trampoline;
	
	trampoline = alloc_jit_trampoline();
	if (trampoline)
		emit_trampoline(cu, jit_magic_trampoline, trampoline);
	return trampoline;
}<|MERGE_RESOLUTION|>--- conflicted
+++ resolved
@@ -28,12 +28,9 @@
 #include <jit/emit-code.h>
 #include <jit/compiler.h>
 
-<<<<<<< HEAD
 #include <vm/buffer.h>
 #include <vm/class.h>
 #include <vm/method.h>
-=======
->>>>>>> 3ae09d9b
 #include <vm/natives.h>
 #include <vm/buffer.h>
 #include <vm/die.h>
@@ -70,7 +67,7 @@
 
 void *jit_magic_trampoline(struct compilation_unit *cu)
 {
-	struct methodblock *method = cu->method;
+	struct vm_method *method = cu->method;
 	void *ret;
 
 	pthread_mutex_lock(&cu->mutex);
