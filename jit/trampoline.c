--- conflicted
+++ resolved
@@ -41,33 +41,19 @@
 
 static void *jit_native_trampoline(struct compilation_unit *cu)
 {
-<<<<<<< HEAD
-	struct vm_method *method = cu->method;
-=======
->>>>>>> 5773999b
 	const char *method_name, *class_name;
-	struct methodblock *method;
+	struct vm_method *method;
 	struct string *msg;
 	void *ret;
 
-<<<<<<< HEAD
+	method = cu->method;
 	class_name  = method->class->name;
-	method_name = method->name;
-
-	ret = vm_lookup_native(class_name, method_name);
-	if (!ret) {
-		die("no native function found for %s.%s",
-			class_name, method_name);
-=======
-	method = cu->method;
-	class_name  = CLASS_CB(method->class)->name;
 	method_name = method->name;
 
 	ret = vm_lookup_native(class_name, method_name);
 	if (ret) {
 		add_cu_mapping((unsigned long)ret, cu);
 		return ret;
->>>>>>> 5773999b
 	}
 
 	msg = alloc_str();
@@ -115,11 +101,7 @@
 	if (opt_trace_magic_trampoline)
 		trace_magic_trampoline(cu);
 
-<<<<<<< HEAD
 	if (vm_method_is_native(cu->method))
-=======
-	if (method_is_native(cu->method))
->>>>>>> 5773999b
 		ret = jit_native_trampoline(cu);
 	else
 		ret = jit_java_trampoline(cu);
