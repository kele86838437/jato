ARCH_OBJS = \
	arch/ppc/backtrace.o \
	arch/ppc/disassemble.o \
	arch/ppc/emit-code.o \
	arch/ppc/exception.o \
	arch/ppc/insn-selector_32.o \
<<<<<<< HEAD
	arch/ppc/instruction.o
=======
	arch/ppc/instruction.o \
	arch/ppc/lir-printer.o \
	arch/ppc/signal.o \
	jamvm/os/linux/os.o \
	jamvm/os/linux/powerpc/callNative.o \
	jamvm/os/linux/powerpc/init.o \
	jamvm/os/linux/powerpc/dll_md.o
>>>>>>> 3ae09d9b
<|MERGE_RESOLUTION|>--- conflicted
+++ resolved
@@ -4,14 +4,6 @@
 	arch/ppc/emit-code.o \
 	arch/ppc/exception.o \
 	arch/ppc/insn-selector_32.o \
-<<<<<<< HEAD
-	arch/ppc/instruction.o
-=======
 	arch/ppc/instruction.o \
 	arch/ppc/lir-printer.o \
-	arch/ppc/signal.o \
-	jamvm/os/linux/os.o \
-	jamvm/os/linux/powerpc/callNative.o \
-	jamvm/os/linux/powerpc/init.o \
-	jamvm/os/linux/powerpc/dll_md.o
->>>>>>> 3ae09d9b
+	arch/ppc/signal.o \