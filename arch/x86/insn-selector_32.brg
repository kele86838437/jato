--- conflicted
+++ resolved
@@ -1139,21 +1139,7 @@
 
 stmt:	STMT_ATHROW(reg)
 {
-<<<<<<< HEAD
-	/*TODO*/
-}
-
-stmt:	STMT_NULL_CHECK(reg)
-{
-	struct var_info *ref;
-
-	ref = state->left->reg1;
-
-	select_insn(s, tree, reg_insn(INSN_PUSH_REG, ref));
-	select_insn(s, tree, rel_insn(INSN_CALL_REL, (unsigned long) vm_object_check_null));
-=======
 	struct var_info *reg_eax = get_fixed_var(s->b_parent, REG_EAX);
->>>>>>> 3ae09d9b
 
 	select_insn(s, tree, reg_insn(INSN_PUSH_REG, state->left->reg1));
 	select_insn(s, tree, imm_insn(INSN_PUSH_IMM, (unsigned long)s->b_parent));
