/*
 * Instruction selector Monoburg specification for IA-32.
 *
 * Copyright (C) 2006  Pekka Enberg
 *
 * This file is released under the GPL version 2. Please refer to the file
 * LICENSE for details.
 */

#include <jit/basic-block.h>
#include <jit/compilation-unit.h>
#include <jit/compiler.h>
#include <jit/emulate.h>
#include <jit/expression.h>
#include <jit/statement.h>
#include <jit/bc-offset-mapping.h>
#include <jit/exception.h>

#include <arch/instruction.h>
#include <arch/stack-frame.h>
#include <arch/thread.h>

#include <assert.h>
#include <errno.h>
#include <stdio.h>
#include <stdlib.h>
#include <string.h>

#include <vm/class.h>
#include <vm/field.h>
#include <vm/method.h>
#include <vm/object.h>

#define MBCGEN_TYPE struct basic_block
#define MBCOST_DATA struct basic_block
#define MBTREE_TYPE struct tree_node
#define MBTREE_OP(t) tree_op(t)
#define MBTREE_LEFT(t) tree->kids[0]
#define MBTREE_RIGHT(t) tree->kids[1]
#define MBREG_TYPE struct var_info *

#define MBMAX_OPCODES STMT_LAST

#define MONOBURG_LOG 1
#define HAVE_ARRAY_ELEM_INIT 1

static void select_insn(struct basic_block *bb, struct tree_node *tree,
			struct insn *instruction);
static void select_exception_test(struct basic_block *bb,
				  struct tree_node *tree);

static unsigned char type_to_scale(enum vm_type vm_type)
{
	unsigned char scale;

	switch (vm_type) {
	case J_BYTE:
	case J_CHAR:
		scale = 0;
		break;
	case J_SHORT:
		scale = 1;
		break;
	case J_INT:
	case J_REFERENCE:
		scale = 2;
		break;
	default:
		assert(!"Not supported yet");
	}

	return scale;
}

static void method_args_cleanup(struct basic_block *bb, struct tree_node *tree,
				unsigned long args_count)
{
	struct var_info *stack_ptr;
	unsigned long args_size;

	stack_ptr = bb->b_parent->stack_ptr;
	args_size = args_count * sizeof(uint32_t);

	select_insn(bb, tree, imm_reg_insn(INSN_ADD_IMM_REG, args_size, stack_ptr));
}

struct _MBState;

static void __binop_reg_local(struct _MBState *, struct basic_block *, struct tree_node *, enum insn_type, struct var_info *, long);
static void binop_reg_local_high(struct _MBState *, struct basic_block *, struct tree_node *, enum insn_type);
static void binop_reg_local_low(struct _MBState *, struct basic_block *, struct tree_node *, enum insn_type);
static void binop_reg_value_high(struct _MBState *, struct basic_block *, struct tree_node *, enum insn_type);
static void binop_reg_value_low(struct _MBState *, struct basic_block *, struct tree_node *, enum insn_type);
static void shift_reg_local(struct _MBState *, struct basic_block *, struct tree_node *, enum insn_type);

static enum insn_type br_binop_to_insn_type(enum binary_operator binop)
{
	enum insn_type ret;

	switch (binop) {
	case OP_EQ:
		ret = INSN_JE_BRANCH;
		break;
	case OP_NE:
		ret = INSN_JNE_BRANCH;
		break;
	case OP_LT:
		ret = INSN_JL_BRANCH;
		break;
	case OP_GE:
		ret = INSN_JGE_BRANCH;
		break;
	case OP_GT:
		ret = INSN_JG_BRANCH;
		break;
	case OP_LE:
		ret = INSN_JLE_BRANCH;
		break;
	default:
		assert(!"not a branch operator");
	};
	return ret;
}

%%

%termprefix EXPR_ OP_ STMT_

%start stmt

reg:	EXPR_VALUE	0
{
	struct expression *expr;
	struct var_info *result;

	expr = to_expr(tree);

	result = get_var(s->b_parent);
	state->reg1 = result;

	select_insn(s, tree, imm_reg_insn(INSN_MOV_IMM_REG, expr->value & ~0UL, result));

	if (expr->vm_type == J_LONG) {
		result = get_var(s->b_parent);
		state->reg2 = result;
		select_insn(s, tree, imm_reg_insn(INSN_MOV_IMM_REG, expr->value >> 32, state->reg2));
	}
}

reg:	EXPR_LOCAL	1
{
	struct compilation_unit *cu = s->b_parent;
	struct expression *expr;
	struct stack_slot *slot;
	struct var_info *result;

	expr = to_expr(tree);
	slot = get_local_slot(cu->stack_frame, expr->local_index);

	result = get_var(s->b_parent);
	state->reg1 = result;

	select_insn(s, tree, memlocal_reg_insn(INSN_MOV_MEMLOCAL_REG, slot, result));

	if (expr->vm_type == J_LONG) {
		slot = get_local_slot(cu->stack_frame, expr->local_index + 1);

		result = get_var(s->b_parent);
		state->reg2 = result;

		select_insn(s, tree, memlocal_reg_insn(INSN_MOV_MEMLOCAL_REG, slot, result));
	}
}

reg:   EXPR_TEMPORARY
{
	struct expression *expr;

	expr = to_expr(tree);

	state->reg1 = expr->tmp_low;

	if (expr->vm_type == J_LONG) {
		state->reg2 = expr->tmp_high;
	}
}

reg:	OP_ADD(reg, EXPR_LOCAL) 1
{
	struct expression *expr;

	expr = to_expr(tree);

	binop_reg_local_low(state, s, tree, INSN_ADD_MEMBASE_REG);

	if (expr->vm_type == J_LONG) {
		binop_reg_local_high(state, s, tree, INSN_ADC_MEMBASE_REG);
	}
}

reg:	OP_ADD(reg, EXPR_VALUE) 1
{
	struct expression *expr;

	expr = to_expr(tree);

	binop_reg_value_low(state, s, tree, INSN_ADD_IMM_REG);

	if (expr->vm_type == J_LONG) {
		binop_reg_value_high(state, s, tree, INSN_ADC_IMM_REG);
	}
}

reg:	OP_ADD(reg, reg) 1
{
	struct expression *expr;

	expr = to_expr(tree);

	state->reg1 = state->left->reg1;
	binop_reg_reg_low(state, s, tree, INSN_ADD_REG_REG);

	if (expr->vm_type == J_LONG) {
		state->reg2 = state->left->reg2;
		binop_reg_reg_high(state, s, tree, INSN_ADC_REG_REG);
	}
}

reg:	OP_SUB(reg, EXPR_LOCAL) 1
{
	struct expression *expr;

	expr = to_expr(tree);

	binop_reg_local_low(state, s, tree, INSN_SUB_MEMBASE_REG);

	if (expr->vm_type == J_LONG) {
		binop_reg_local_high(state, s, tree, INSN_SBB_MEMBASE_REG);
	}
}

reg:	OP_SUB(reg, EXPR_VALUE) 1
{
	struct expression *expr;

	expr = to_expr(tree);

	binop_reg_value_low(state, s, tree, INSN_SUB_IMM_REG);

	if (expr->vm_type == J_LONG) {
		binop_reg_value_high(state, s, tree, INSN_SBB_IMM_REG);
	}
}

reg:	OP_SUB(reg, reg) 1
{
	struct expression *expr;

	expr = to_expr(tree);

	state->reg1 = state->left->reg1;
	binop_reg_reg_low(state, s, tree, INSN_SUB_REG_REG);

	if (expr->vm_type == J_LONG) {
		state->reg2 = state->left->reg2;
		binop_reg_reg_high(state, s, tree, INSN_SBB_REG_REG);
	}
}

reg:	OP_MUL(reg, EXPR_LOCAL) 1
{
	struct var_info *eax;

	eax = get_fixed_var(s->b_parent, REG_EAX);

	state->reg1 = eax;

	select_insn(s, tree, reg_reg_insn(INSN_MOV_REG_REG, state->left->reg1, eax));
	__binop_reg_local(state, s, tree, INSN_MUL_MEMBASE_EAX, eax, 0);
}

reg: 	OP_MUL_64(reg, reg) 1
{
	struct var_info *eax, *edx, *tmp1;

	eax = get_fixed_var(s->b_parent, REG_EAX);
	edx = get_fixed_var(s->b_parent, REG_EDX);

	state->reg1 = eax;
	state->reg2 = get_var(s->b_parent);

	tmp1 = get_var(s->b_parent);
	select_insn(s, tree, reg_reg_insn(INSN_MOV_REG_REG, state->right->reg2, tmp1));
	select_insn(s, tree, reg_reg_insn(INSN_MUL_REG_REG, state->left->reg1, tmp1));
	select_insn(s, tree, reg_reg_insn(INSN_MOV_REG_REG, state->left->reg2, state->reg2));
	select_insn(s, tree, reg_reg_insn(INSN_MUL_REG_REG, state->right->reg1, state->reg2));
	select_insn(s, tree, reg_reg_insn(INSN_ADD_REG_REG, tmp1, state->reg2));

	select_insn(s, tree, reg_reg_insn(INSN_MOV_REG_REG, state->right->reg1, eax));
	select_insn(s, tree, reg_reg_insn(INSN_MUL_REG_EAX, state->left->reg1, eax));

	select_insn(s, tree, reg_reg_insn(INSN_ADD_REG_REG, edx, state->reg2));
}

reg:	OP_DIV(reg, EXPR_LOCAL) 1
{
	div_reg_local(state, s, tree);
}

reg:	OP_DIV_64(reg, reg) 1
{
	emulate_op_64(state, s, tree, emulate_ldiv, J_LONG);
}

reg:	OP_REM(reg, EXPR_LOCAL) 1
{
	struct var_info *result, *remainder;

	div_reg_local(state, s, tree);

	result = get_fixed_var(s->b_parent, REG_EAX);
	remainder = get_fixed_var(s->b_parent, REG_EDX);

	select_insn(s, tree, reg_reg_insn(INSN_MOV_REG_REG, remainder, result));
}

reg:	OP_REM_64(reg, reg) 1
{
	emulate_op_64(state, s, tree, emulate_lrem, J_LONG);
}

reg:	OP_NEG(reg) 1
{
	struct expression *expr;
	struct var_info *result;

	expr = to_expr(tree);

	result = state->left->reg1;
	state->reg1 = result;

	select_insn(s, tree, reg_insn(INSN_NEG_REG, result));

	if (expr->vm_type == J_LONG) {
		result = state->left->reg2;
		state->reg2 = result;

		select_insn(s, tree, imm_reg_insn(INSN_ADC_IMM_REG, 0, result));
		select_insn(s, tree, reg_insn(INSN_NEG_REG, result));
	}
}

reg:	OP_SHL(reg, reg) 1
{
	struct var_info *ecx;

	ecx = get_fixed_var(s->b_parent, REG_ECX);

	state->reg1 = state->left->reg1;

	select_insn(s, tree, reg_reg_insn(INSN_MOV_REG_REG, state->right->reg1, ecx));
	select_insn(s, tree, reg_reg_insn(INSN_SHL_REG_REG, ecx, state->left->reg1));
}

reg:	OP_SHL(reg, EXPR_LOCAL) 1
{
	shift_reg_local(state, s, tree, INSN_SHL_REG_REG);
}

reg:	OP_SHL_64(reg, reg) 1
{
	assert(!"SHL_64 todo");
}

reg:	OP_SHR(reg, EXPR_LOCAL) 1
{
	shift_reg_local(state, s, tree, INSN_SAR_REG_REG);
}

reg:	OP_SHR_64(reg, reg) 1
{
	assert(!"SHR_64 todo");
}

reg:	OP_USHR(reg, EXPR_LOCAL) 1
{
	shift_reg_local(state, s, tree, INSN_SHR_REG_REG);
}

reg:	OP_USHR_64(reg, reg) 1
{
	assert(!"USHR_64 todo");
}

reg:	OP_OR(reg, EXPR_LOCAL) 1
{
	struct expression *expr;

	expr = to_expr(tree);

	binop_reg_local_low(state, s, tree, INSN_OR_MEMBASE_REG);

	if (expr->vm_type == J_LONG) {
		binop_reg_local_high(state, s, tree, INSN_OR_MEMBASE_REG);
	}
}

reg:	OP_AND(reg, EXPR_LOCAL) 1
{
	struct expression *expr;

	expr = to_expr(tree);

	binop_reg_local_low(state, s, tree, INSN_AND_MEMBASE_REG);

	if (expr->vm_type == J_LONG) {
		binop_reg_local_high(state, s, tree, INSN_AND_MEMBASE_REG);
	}
}

reg:	OP_XOR(reg, EXPR_LOCAL) 1
{
	struct expression *expr;

	expr = to_expr(tree);

	binop_reg_local_low(state, s, tree, INSN_XOR_MEMBASE_REG);

	if (expr->vm_type == J_LONG) {
		binop_reg_local_high(state, s, tree, INSN_XOR_MEMBASE_REG);
	}
}

reg:	EXPR_INVOKE(arg) 1
{
	struct var_info *eax, *edx = NULL;
	struct compilation_unit *cu;
	struct vm_method *method;
	struct expression *expr;
	struct insn *call_insn;
	bool is_compiled;
	void *target;

	expr	= to_expr(tree);
	method	= expr->target_method;
	cu	= method->compilation_unit;

	if (cu == s->b_parent) {
		/*
		 * This is a recursive method invocation. Threfore, we are
		 * already holding cu->mutex here because we entered
		 * instruction selection through jit_magic_trampoline().
		 */
		is_compiled = false;
		target = vm_method_trampoline_ptr(method);
	} else {
		pthread_mutex_lock(&cu->mutex);
		is_compiled = cu->is_compiled;

		if (is_compiled)
			target = vm_method_native_ptr(method);
		else
			target = vm_method_trampoline_ptr(method);

		pthread_mutex_unlock(&cu->mutex);
	}

	eax = get_fixed_var(s->b_parent, REG_EAX);
	state->reg1 = get_var(s->b_parent);

	if (get_method_return_type(method->type) == J_LONG) {
		edx = get_fixed_var(s->b_parent, REG_EDX);
		state->reg2 = get_var(s->b_parent);
	}

	call_insn = rel_insn(INSN_CALL_REL, (unsigned long) target);
	select_insn(s, tree, call_insn);

	if (!is_compiled) {
		struct fixup_site *fixup;

		fixup = alloc_fixup_site();
		fixup->cu = s->b_parent;
		fixup->relcall_insn = call_insn;

		trampoline_add_fixup_site(method->trampoline, fixup);
	}

	if (method->args_count)
		method_args_cleanup(s, tree, method->args_count);

	select_insn(s, tree, reg_reg_insn(INSN_MOV_REG_REG, eax, state->reg1));
	if (edx != NULL)
		select_insn(s, tree, reg_reg_insn(INSN_MOV_REG_REG, edx, state->reg2));
}

reg:	EXPR_INVOKEVIRTUAL(arg) 1
{
	struct var_info *eax, *edx = NULL;
	struct var_info *call_target;
	struct compilation_unit *cu;
	unsigned long method_offset;
	struct vm_method *method;
	struct var_info *stack_ptr;
	unsigned long args_count;
	struct expression *expr;

	expr	= to_expr(tree);
	method	= expr->target_method;
	cu	= method->compilation_unit;

	method_offset = expr_method_index(expr) * sizeof(void *);

	eax = get_fixed_var(s->b_parent, REG_EAX);
	state->reg1 = get_var(s->b_parent);

	if (get_method_return_type(method->type) == J_LONG) {
		edx = get_fixed_var(s->b_parent, REG_EDX);
		state->reg2 = get_var(s->b_parent);
	}

	call_target = get_var(s->b_parent);
	stack_ptr = get_fixed_var(s->b_parent, REG_ESP);

	/* object reference */
	select_insn(s, tree, membase_reg_insn(INSN_MOV_MEMBASE_REG, stack_ptr, 0, call_target));

	/* object class */
	select_insn(s, tree, membase_reg_insn(INSN_MOV_MEMBASE_REG, call_target, offsetof(struct vm_object, class), call_target));

	/* vtable */
	select_insn(s, tree, membase_reg_insn(INSN_MOV_MEMBASE_REG, call_target, offsetof(struct vm_class, vtable), call_target));

	/* native ptr */
	select_insn(s, tree, imm_reg_insn(INSN_ADD_IMM_REG, method_offset, call_target));

	/* invoke method */
	select_insn(s, tree, reg_insn(INSN_CALL_REG, call_target));

	args_count = nr_args(to_expr(expr->args_list));
	if (args_count)
		method_args_cleanup(s, tree, args_count);

	select_insn(s, tree, reg_reg_insn(INSN_MOV_REG_REG, eax, state->reg1));
	if (edx != NULL)
		select_insn(s, tree, reg_reg_insn(INSN_MOV_REG_REG, edx, state->reg2));
}

reg:	OP_CMP(reg, reg) 1
{
	emulate_op_64(state, s, tree, emulate_lcmp, J_INT);
}

reg:	OP_CMP(reg, EXPR_VALUE) 1
{
	struct expression *expr, *right;
	struct var_info *eax;

	expr = to_expr(tree);
	right = to_expr(expr->binary_right);

	state->reg1 = get_var(s->b_parent);
	eax = get_fixed_var(s->b_parent, REG_EAX);

	if (right->vm_type != J_LONG) {
		assert(!"OP_CMP implemented for J_LONG only");
	}

	select_insn(s, tree, imm_insn(INSN_PUSH_IMM, (unsigned long) (right->value >> 32)));
	select_insn(s, tree, imm_insn(INSN_PUSH_IMM, (unsigned long) (right->value & ~0UL)));

	select_insn(s, tree, reg_insn(INSN_PUSH_REG, state->left->reg2));
	select_insn(s, tree, reg_insn(INSN_PUSH_REG, state->left->reg1));

	select_insn(s, tree, rel_insn(INSN_CALL_REL, (unsigned long) emulate_lcmp));
	method_args_cleanup(s, tree, 4);
	select_exception_test(s, tree);

	select_insn(s, tree, reg_reg_insn(INSN_MOV_REG_REG, eax, state->reg1));
}

reg:	OP_EQ(reg, EXPR_LOCAL) 1
{
	binop_reg_local_low(state, s, tree, INSN_CMP_MEMBASE_REG);
}

reg:	OP_EQ(reg, EXPR_VALUE) 1
{
	binop_reg_value_low(state, s, tree, INSN_CMP_IMM_REG);
}

reg:	OP_EQ(reg, reg) 1
{
	binop_reg_reg_low(state, s, tree, INSN_CMP_REG_REG);
}

reg:	OP_NE(reg, EXPR_LOCAL) 1
{
	binop_reg_local_low(state, s, tree, INSN_CMP_MEMBASE_REG);
}

reg:	OP_NE(reg, EXPR_VALUE) 1
{
	binop_reg_value_low(state, s, tree, INSN_CMP_IMM_REG);
}

reg:	OP_NE(reg, reg) 1
{
	binop_reg_reg_low(state, s, tree, INSN_CMP_REG_REG);
}

reg:	OP_LT(reg, EXPR_LOCAL) 1
{
	binop_reg_local_low(state, s, tree, INSN_CMP_MEMBASE_REG);
}

reg:	OP_LT(reg, EXPR_VALUE) 1
{
	binop_reg_value_low(state, s, tree, INSN_CMP_IMM_REG);
}

reg:	OP_LT(reg, reg) 1
{
	binop_reg_reg_low(state, s, tree, INSN_CMP_REG_REG);
}

reg:	OP_GT(reg, EXPR_LOCAL) 1
{
	binop_reg_local_low(state, s, tree, INSN_CMP_MEMBASE_REG);
}

reg:	OP_GT(reg, EXPR_VALUE) 1
{
	binop_reg_value_low(state, s, tree, INSN_CMP_IMM_REG);
}

reg:	OP_GT(reg, reg) 1
{
	binop_reg_reg_low(state, s, tree, INSN_CMP_REG_REG);
}

reg:	OP_GE(reg, EXPR_LOCAL) 1
{
	binop_reg_local_low(state, s, tree, INSN_CMP_MEMBASE_REG);
}

reg:	OP_GE(reg, EXPR_VALUE) 1
{
	binop_reg_value_low(state, s, tree, INSN_CMP_IMM_REG);
}

reg:	OP_GE(reg, reg) 1
{
	binop_reg_reg_low(state, s, tree, INSN_CMP_REG_REG);
}

reg:	OP_LE(reg, EXPR_LOCAL) 1
{
	binop_reg_local_low(state, s, tree, INSN_CMP_MEMBASE_REG);
}

reg:	OP_LE(reg, EXPR_VALUE) 1
{
	binop_reg_value_low(state, s, tree, INSN_CMP_IMM_REG);
}

reg:	OP_LE(reg, reg) 2
{
	binop_reg_reg_low(state, s, tree, INSN_CMP_REG_REG);
}

reg:	EXPR_CLASS_FIELD 1
{
	struct expression *expr;
	struct var_info *field;
	long offset;

	expr   = to_expr(tree);
	offset = offsetof(struct vm_field, static_value);

	state->reg1 = get_var(s->b_parent);
	field = get_var(s->b_parent);

	select_insn(s, tree, imm_reg_insn(INSN_MOV_IMM_REG, (unsigned long) expr->class_field, field));
	select_insn(s, tree, membase_reg_insn(INSN_MOV_MEMBASE_REG, field, offset, state->reg1));

	if (expr->vm_type == J_LONG) {
		state->reg2 = get_var(s->b_parent);

		select_insn(s, tree, membase_reg_insn(INSN_MOV_MEMBASE_REG, field, offset+4, state->reg2));
	}
}

reg:	EXPR_INSTANCE_FIELD(reg) 1
{
	struct var_info *base, *index;
	struct expression *expr;

	expr = to_expr(tree);

	base = state->left->reg1;
	index = get_var(s->b_parent);
	state->reg1 = get_var(s->b_parent);

	select_insn(s, tree, imm_reg_insn(INSN_ADD_IMM_REG, sizeof(struct vm_object), base));
	select_insn(s, tree, imm_reg_insn(INSN_MOV_IMM_REG, expr->instance_field->offset, index));
	select_insn(s, tree, memindex_reg_insn(INSN_MOV_MEMINDEX_REG, base, index, 0, state->reg1));

	if (expr->vm_type == J_LONG) {
		state->reg2 = get_var(s->b_parent);

		select_insn(s, tree, imm_reg_insn(INSN_ADD_IMM_REG, 4, index));
		select_insn(s, tree, memindex_reg_insn(INSN_MOV_MEMINDEX_REG, base, index, 0, state->reg2));
	}
}

reg:	EXPR_NEW
{
	struct expression *expr;
	struct var_info *var;

	expr = to_expr(tree);

	var = get_fixed_var(s->b_parent, REG_EAX);
	state->reg1 = var;

	select_insn(s, tree, imm_insn(INSN_PUSH_IMM,
		(unsigned long) expr->class));
	select_insn(s, tree, rel_insn(INSN_CALL_REL,
		(unsigned long) vm_object_alloc));
	method_args_cleanup(s, tree, 1);
	select_exception_test(s, tree);
}

reg:	EXPR_ARRAY_SIZE_CHECK(reg)
{
	struct var_info *size;

	size = state->left->reg1;
	state->reg1 = size;

	select_insn(s, tree, reg_insn(INSN_PUSH_REG, size));
	select_insn(s, tree, rel_insn(INSN_CALL_REL, (unsigned long) array_size_check));
	method_args_cleanup(s, tree, 1);
}

reg:	EXPR_NEWARRAY(reg)
{
	struct var_info *var, *size;
	struct expression *expr;

	expr = to_expr(tree);

	var = get_fixed_var(s->b_parent, REG_EAX);
	state->reg1 = var;

	size = state->left->reg1;

	select_insn(s, tree, reg_insn(INSN_PUSH_REG, size));
	select_insn(s, tree, imm_insn(INSN_PUSH_IMM, expr->array_type));
	select_insn(s, tree, rel_insn(INSN_CALL_REL,
		(unsigned long) vm_object_alloc_native_array));

	method_args_cleanup(s, tree, 2);
	select_exception_test(s, tree);
}

reg:	EXPR_NULL_CHECK(reg)
{
	struct var_info *ref;

	ref = state->left->reg1;
	state->reg1 = ref;

	select_insn(s, tree, membase_reg_insn(INSN_TEST_MEMBASE_REG, ref, 0, ref));
}

reg:	EXPR_NULL_CHECK(EXPR_LOCAL)
{
	struct var_info *reg;
	struct stack_slot *slot;
	struct expression *expr;
	struct expression *local;

	reg = get_var(s->b_parent);
	state->reg1 = reg;

	expr = to_expr(tree);
	local = to_expr(expr->null_check_ref);

	slot = get_local_slot(s->b_parent->stack_frame, local->local_index);

	select_insn(s, tree, memlocal_reg_insn(INSN_MOV_MEMLOCAL_REG, slot, reg));
	select_insn(s, tree, membase_reg_insn(INSN_TEST_MEMBASE_REG, reg, 0, reg));
}

arg:	EXPR_MULTIARRAY_SIZE_CHECK(arg)
{
	struct expression *expr;
	int dimensions;

	expr = to_expr(tree);
	dimensions = nr_args(to_expr(expr->size_expr));

	select_insn(s, tree, imm_insn(INSN_PUSH_IMM, dimensions));
	select_insn(s, tree, rel_insn(INSN_CALL_REL,
		(unsigned long) multiarray_size_check));
	method_args_cleanup(s, tree, 1);
}

reg:	EXPR_MULTIANEWARRAY(arg)
{
	struct var_info *var;
	struct var_info *stack_ptr;
	unsigned int dimension;
	struct expression *expr;
	struct expression *size_check;

	expr = to_expr(tree);

	var = get_fixed_var(s->b_parent, REG_EAX);
	state->reg1 = var;

	stack_ptr = get_fixed_var(s->b_parent, REG_ESP);

	size_check = to_expr(expr->multianewarray_dimensions);
	dimension = nr_args(to_expr(size_check->size_expr));

	select_insn(s, tree, reg_insn(INSN_PUSH_REG, stack_ptr));
	select_insn(s, tree, imm_insn(INSN_PUSH_IMM, dimension));
	select_insn(s, tree, imm_insn(INSN_PUSH_IMM,
		(unsigned long) expr->multianewarray_ref_type));
	select_insn(s, tree, rel_insn(INSN_CALL_REL,
		(unsigned long) vm_object_alloc_multi_array));

	method_args_cleanup(s, tree, dimension + 3);
	select_exception_test(s, tree);
}

reg:    EXPR_ANEWARRAY(reg)
{
        struct var_info *var, *size;
        struct expression *expr;

        expr = to_expr(tree);

        var = get_fixed_var(s->b_parent, REG_EAX);
        state->reg1 = var;

        size = state->left->reg1;

        select_insn(s, tree, reg_insn(INSN_PUSH_REG, size));
        select_insn(s, tree, imm_insn(INSN_PUSH_IMM,
		(unsigned long) expr->anewarray_ref_type));
        select_insn(s, tree, rel_insn(INSN_CALL_REL,
		(unsigned long) vm_object_alloc_array));

<<<<<<< HEAD
        method_args_cleanup(s, tree, 2);
=======
        method_args_cleanup(s, tree, 3);
	select_exception_test(s, tree);
>>>>>>> e62aaab2
}

reg:    EXPR_ARRAYLENGTH(reg)
{
	struct var_info *arrayref, *arraylength;

	arrayref = state->left->reg1;

	arraylength = get_fixed_var(s->b_parent, REG_EAX);
	state->reg1 = arraylength;

	select_insn(s, tree, membase_reg_insn(INSN_MOV_MEMBASE_REG, arrayref,
		offsetof(struct vm_object, array_length), arraylength));
}

reg:	EXPR_INSTANCEOF(reg)
{
	struct var_info *ref, *instanceof_result;
	struct expression *expr;

	expr = to_expr(tree);

	ref = state->left->reg1;

	instanceof_result = get_fixed_var(s->b_parent, REG_EAX);
	state->reg1 = instanceof_result;

	select_insn(s, tree, imm_insn(INSN_PUSH_IMM, (unsigned long) expr->instanceof_class));
	select_insn(s, tree, reg_insn(INSN_PUSH_REG, ref));
	select_insn(s, tree, rel_insn(INSN_CALL_REL, (unsigned long) vm_object_is_instance_of));

	method_args_cleanup(s, tree, 2);
	select_exception_test(s, tree);
}

reg:	EXPR_CONVERSION(reg)
{
	struct expression *expr, *src;

	expr = to_expr(tree);
	src = to_expr(expr->from_expression);

	if (src->vm_type == J_INT && expr->vm_type == J_LONG) {
		state->reg1 = get_var(s->b_parent);
		state->reg2 = get_var(s->b_parent);

		select_insn(s, tree, reg_reg_insn(INSN_MOV_REG_REG, state->left->reg1, state->reg1));
		select_insn(s, tree, reg_reg_insn(INSN_MOV_REG_REG, state->left->reg1, state->reg2));
		select_insn(s, tree, imm_reg_insn(INSN_SAR_IMM_REG, 0x1f, state->reg2));
	} else if (src->vm_type == J_LONG && expr->vm_type == J_INT) {
		state->reg1 = state->left->reg1;
	} else {
		assert(!"conversion not implemented");
	}
}

arg:	EXPR_NO_ARGS
{
}

arg:	EXPR_ARG(EXPR_VALUE)
{
	struct expression *expr, *arg_expr;
	unsigned long long imm;

	expr = to_expr(tree);
	arg_expr = to_expr(expr->arg_expression);
	imm  = arg_expr->value;

	if (arg_expr->vm_type == J_LONG) {
		select_insn(s, tree, imm_insn(INSN_PUSH_IMM, imm >> 32));
	}

	select_insn(s, tree, imm_insn(INSN_PUSH_IMM, imm & ~0UL));
}

arg:	EXPR_ARG(reg)
{
	struct var_info *src;
	struct expression *expr, *arg_expr;

	expr = to_expr(tree);
	arg_expr = to_expr(expr->arg_expression);

	if (arg_expr->vm_type == J_LONG) {
		src = state->left->reg2;
		select_insn(s, tree, reg_insn(INSN_PUSH_REG, src));
	}

	src = state->left->reg1;
	select_insn(s, tree, reg_insn(INSN_PUSH_REG, src));
}

arg:	EXPR_ARGS_LIST(arg, arg)
{
}

reg:	EXPR_EXCEPTION_REF
{
	struct var_info *result;
	struct stack_slot *slot = s->b_parent->exception_spill_slot;

	result = get_var(s->b_parent);
	state->reg1 = result;

	select_insn(s, tree, memlocal_reg_insn(INSN_MOV_MEMLOCAL_REG, slot, result));
}

stmt:	STMT_RETURN(reg)
{
	struct expression *expr;
	struct var_info *src, *eax, *edx;

	expr = to_expr(tree);
	expr = to_expr(expr->unary_expression);

	eax = get_fixed_var(s->b_parent, REG_EAX);
	src = state->left->reg1;

	select_insn(s, tree, reg_reg_insn(INSN_MOV_REG_REG, src, eax));

	if (expr->vm_type == J_LONG) {
		edx = get_fixed_var(s->b_parent, REG_EDX);
		src = state->left->reg2;

		select_insn(s, tree, reg_reg_insn(INSN_MOV_REG_REG, src, edx));
	}

	select_insn(s, tree, branch_insn(INSN_JMP_BRANCH, s->b_parent->exit_bb));
}

stmt:	STMT_VOID_RETURN
{
	select_insn(s, tree, branch_insn(INSN_JMP_BRANCH, s->b_parent->exit_bb));
}

stmt:	STMT_EXPRESSION(reg)
{
}

stmt:	STMT_STORE(EXPR_CLASS_FIELD, reg)
{
	struct expression *store_dest;
	struct expression *store_src;
	unsigned long field_offset;
	struct var_info *offset;
	struct statement *stmt;
	struct var_info *src;

	stmt = to_stmt(tree);
	store_dest = to_expr(stmt->store_dest);
	store_src  = to_expr(stmt->store_src);

	field_offset = offsetof(struct vm_field, static_value);
	src = state->right->reg1;

	offset = get_var(s->b_parent);

	select_insn(s, tree, imm_reg_insn(INSN_MOV_IMM_REG, (unsigned long) store_dest->class_field, offset));
	select_insn(s, tree, reg_membase_insn(INSN_MOV_REG_MEMBASE, src, offset, field_offset));

	if (store_src->vm_type == J_LONG) {
		src = state->right->reg2;
		select_insn(s, tree, imm_reg_insn(INSN_ADD_IMM_REG, 4, offset));
		select_insn(s, tree, reg_membase_insn(INSN_MOV_REG_MEMBASE, src, offset, field_offset));
	}
}

inst_field: EXPR_INSTANCE_FIELD(reg) 1
{
	struct var_info *src, *base, *index;
	struct expression *expr;

	expr = to_expr(tree);

	src = state->left->reg1;

	base = get_var(s->b_parent);
	state->reg1 = base;

	index = get_var(s->b_parent);
	state->reg2 = index;

	select_insn(s, tree, reg_reg_insn(INSN_MOV_REG_REG, src, base));
	select_insn(s, tree, imm_reg_insn(INSN_ADD_IMM_REG, sizeof(struct vm_object), base));
	select_insn(s, tree, imm_reg_insn(INSN_MOV_IMM_REG, expr->instance_field->offset, index));
}

stmt:	STMT_STORE(inst_field, reg)
{
	struct var_info *src, *base, *index;
	struct expression *store_src;
	struct statement *stmt;

	stmt = to_stmt(tree);
	store_src = to_expr(stmt->store_src);
	src = state->right->reg1;

	base = state->left->reg1;
	index = state->left->reg2;

	select_insn(s, tree, reg_memindex_insn(INSN_MOV_REG_MEMINDEX, src, base, index, 0));

	if (store_src->vm_type == J_LONG) {
		src = state->right->reg2;
		select_insn(s, tree, imm_reg_insn(INSN_ADD_IMM_REG, 4, index));
		select_insn(s, tree, reg_memindex_insn(INSN_MOV_REG_MEMINDEX, src, base, index, 0));
	}
}

stmt:	STMT_STORE(EXPR_LOCAL, reg)
{
	struct compilation_unit *cu = s->b_parent;
	struct expression *local;
	struct stack_slot *slot;
	struct statement *stmt;
	struct var_info *src;

	src = state->right->reg1;

	stmt = to_stmt(tree);
	local = to_expr(stmt->store_dest);
	slot = get_local_slot(cu->stack_frame, local->local_index);

	select_insn(s, tree, reg_memlocal_insn(INSN_MOV_REG_MEMLOCAL, src, slot));

	if (local->vm_type == J_LONG) {
		src = state->right->reg2;

		slot = get_local_slot(cu->stack_frame, local->local_index+1);

		select_insn(s, tree, reg_memlocal_insn(INSN_MOV_REG_MEMLOCAL, src, slot));
	}
}

stmt:  STMT_STORE(EXPR_TEMPORARY, reg)
{
	struct expression *temp;
	struct var_info *src, *dest;
	struct statement *stmt;

	stmt = to_stmt(tree);

	temp = to_expr(stmt->store_dest);

	dest = temp->tmp_low;
	src = state->right->reg1;
	select_insn(s, tree, reg_reg_insn(INSN_MOV_REG_REG, src, dest));

	if (temp->vm_type == J_LONG) {
		dest = temp->tmp_high;
		src = state->right->reg2;
		select_insn(s, tree, reg_reg_insn(INSN_MOV_REG_REG, src, dest));
	}
}

array_deref:	EXPR_ARRAY_DEREF(reg, reg) 2
{
	struct var_info *base, *index, *state_base, *state_index;
	struct expression *expr;

	expr = to_expr(tree);

	state_base = state->left->reg1;
	state_index = state->right->reg1;

	base = get_var(s->b_parent);
	state->reg1 = base;

	index = get_var(s->b_parent);
	state->reg2 = index;

	select_insn(s, tree, reg_reg_insn(INSN_MOV_REG_REG, state_base, base));
	select_insn(s, tree, imm_reg_insn(INSN_ADD_IMM_REG, sizeof(struct vm_object) + sizeof(uint32_t), base));
	select_insn(s, tree, reg_reg_insn(INSN_MOV_REG_REG, state_index, index));
}

stmt:	STMT_STORE(array_deref, reg)
{
	struct var_info *src, *base, *index;
	struct expression *dest_expr;
	struct statement *stmt;
	unsigned char scale;

	stmt = to_stmt(tree);
	dest_expr = to_expr(stmt->store_dest);

	scale = type_to_scale(dest_expr->vm_type);

	base = state->left->reg1;
	index = state->left->reg2;
	src = state->right->reg1;

	select_insn(s, tree, reg_memindex_insn(INSN_MOV_REG_MEMINDEX, src, base, index, scale));
}

stmt:	STMT_STORE(reg, array_deref)
{
	struct var_info *dest, *base, *index;
	struct expression *src_expr;
	struct statement *stmt;
	unsigned char scale;

	stmt = to_stmt(tree);
	src_expr = to_expr(stmt->store_src);

	scale = type_to_scale(src_expr->vm_type);

	base = state->right->reg1;
	index = state->right->reg2;
	dest = state->left->reg1;

	state->reg1 = dest;

	select_insn(s, tree, memindex_reg_insn(INSN_MOV_MEMINDEX_REG, base, index, scale, dest));
}

stmt:	STMT_ARRAY_STORE_CHECK(reg, reg) 1
{
	struct expression *src_expr;
	struct statement *stmt;

	stmt = to_stmt(tree);
	src_expr = to_expr(stmt->store_check_src);

	if (src_expr->vm_type == J_REFERENCE) {
		select_insn(s, tree, reg_insn(INSN_PUSH_REG, state->left->reg1));
		select_insn(s, tree, reg_insn(INSN_PUSH_REG, state->right->reg1));
		select_insn(s, tree, rel_insn(INSN_CALL_REL, (unsigned long) array_store_check));
	} else {
		select_insn(s, tree, reg_insn(INSN_PUSH_REG, state->left->reg1));
		select_insn(s, tree, imm_insn(INSN_PUSH_IMM, src_expr->vm_type));
		select_insn(s, tree, rel_insn(INSN_CALL_REL, (unsigned long) array_store_check_vmtype));
	}

	method_args_cleanup(s, tree, 2);
}

stmt:	STMT_ATHROW(reg)
{
	struct var_info *reg_eax = get_fixed_var(s->b_parent, REG_EAX);

	select_insn(s, tree, reg_insn(INSN_PUSH_REG, state->left->reg1));
	select_insn(s, tree, imm_insn(INSN_PUSH_IMM, (unsigned long)s->b_parent));
	select_insn(s, tree, rel_insn(INSN_CALL_REL, (unsigned long)throw_exception));
	method_args_cleanup(s, tree, 2);

	/* Jump where throw_exception() told us to jump */
	select_insn(s, tree, reg_insn(INSN_PUSH_REG, reg_eax));
	select_insn(s, tree, insn(INSN_RET));
}

array_check:	EXPR_ARRAY_DEREF(reg, reg) 2
{
	struct var_info *base, *index, *state_base, *state_index;
	struct expression *expr;

	expr = to_expr(tree);

	state_base = state->left->reg1;
	state_index = state->right->reg1;

	base = get_var(s->b_parent);
	state->reg1 = base;

	index = get_var(s->b_parent);
	state->reg2 = index;

	select_insn(s, tree, reg_reg_insn(INSN_MOV_REG_REG, state_base, base));
	select_insn(s, tree, reg_reg_insn(INSN_MOV_REG_REG, state_index, index));
}

stmt:	STMT_ARRAY_CHECK(array_check)
{
	struct var_info *ref, *index;

	ref = state->left->reg1;
	index = state->left->reg2;

	select_insn(s, tree, reg_insn(INSN_PUSH_REG, index));
	select_insn(s, tree, reg_insn(INSN_PUSH_REG, ref));
<<<<<<< HEAD
	select_insn(s, tree, rel_insn(INSN_CALL_REL, (unsigned long) vm_object_check_array));

=======
	select_insn(s, tree, rel_insn(INSN_CALL_REL, (unsigned long) check_array));
>>>>>>> e62aaab2
	method_args_cleanup(s, tree, 2);
}

stmt:	STMT_IF(reg)
{
	struct expression *if_conditional;
	enum insn_type insn_type;
	struct statement *stmt;

	stmt = to_stmt(tree);
	if_conditional = to_expr(stmt->if_conditional);
	insn_type = br_binop_to_insn_type(expr_bin_op(if_conditional));

	select_insn(s, tree, branch_insn(insn_type, stmt->if_true));
}

stmt:	STMT_GOTO
{
	struct statement *stmt;

	stmt = to_stmt(tree);

	select_insn(s, tree, branch_insn(INSN_JMP_BRANCH, stmt->goto_target));
}

stmt:	STMT_MONITOR_ENTER(reg)
{
	struct var_info *ref;
	ref = state->left->reg1;

	select_insn(s, tree, reg_insn(INSN_PUSH_REG, ref));
	select_insn(s, tree, rel_insn(INSN_CALL_REL,
		(unsigned long) vm_object_lock));

	method_args_cleanup(s, tree, 1);
	select_exception_test(s, tree);
}

stmt:	STMT_MONITOR_EXIT(reg)
{
	struct var_info *ref;
	ref = state->left->reg1;

	select_insn(s, tree, reg_insn(INSN_PUSH_REG, ref));
	select_insn(s, tree, rel_insn(INSN_CALL_REL,
		(unsigned long) vm_object_unlock));

	method_args_cleanup(s, tree, 1);
	select_exception_test(s, tree);
}

stmt:	STMT_CHECKCAST(reg)
{
	struct statement *stmt;
	struct var_info *ref;

	ref = state->left->reg1;

	stmt = to_stmt(tree);

	select_insn(s, tree, imm_insn(INSN_PUSH_IMM, (unsigned long) stmt->checkcast_class));
	select_insn(s, tree, reg_insn(INSN_PUSH_REG, ref));
	select_insn(s, tree, rel_insn(INSN_CALL_REL, (unsigned long) vm_object_check_cast));

	method_args_cleanup(s, tree, 2);
}

%%

static void select_insn(struct basic_block *bb, struct tree_node *tree,
			struct insn *instruction)
{
	instruction->bytecode_offset = tree->bytecode_offset;
	bb_add_insn(bb, instruction);
}

/*
 * Selects code checking whether exception occured. When this is the case
 * exception will be thrown.
 *
 * NOTICE: exception test should be always selected _after_
 * method args cleanup or stack overflow may occure if exceptions
 * are thrown locally in a loop.
 */
static void select_exception_test(struct basic_block *bb,
				  struct tree_node *tree)
{
	unsigned long exception_guard_offset;
	struct var_info *reg;

	reg = get_var(bb->b_parent);

	exception_guard_offset = get_thread_local_offset(&exception_guard);

	select_insn(bb, tree, imm_reg_insn(INSN_MOV_THREAD_LOCAL_MEMDISP_REG, exception_guard_offset, reg));
	select_insn(bb, tree, membase_reg_insn(INSN_TEST_MEMBASE_REG, reg, 0, reg));
}

static void __binop_reg_local(struct _MBState *state, struct basic_block *bb,
			      struct tree_node *tree, enum insn_type insn_type,
			      struct var_info *result, long disp_offset)
{
	struct var_info *frame_ptr;
	struct expression *expr;
	long disp;

	expr = to_expr(tree);
	disp = frame_local_offset(bb->b_parent->method, to_expr(expr->binary_right));
	if (disp < 0)
		/* local stack slot, decreasing offset values */
		disp -= disp_offset;
	else
		/* method argument slot, increasing offset values */
		disp += disp_offset;

	frame_ptr = bb->b_parent->frame_ptr;

	select_insn(bb, tree, membase_reg_insn(insn_type, frame_ptr, disp, result));
}

static void binop_reg_local_low(struct _MBState *state, struct basic_block *bb,
			    struct tree_node *tree, enum insn_type insn_type)
{
	state->reg1 = state->left->reg1;

	__binop_reg_local(state, bb, tree, insn_type, state->left->reg1, 0);
}

static void binop_reg_local_high(struct _MBState *state, struct basic_block *bb,
			    struct tree_node *tree, enum insn_type insn_type)
{
	state->reg2 = state->left->reg2;

	__binop_reg_local(state, bb, tree, insn_type, state->left->reg2, 4);
}

static void binop_reg_value_low(struct _MBState *state, struct basic_block *bb,
				struct tree_node *tree, enum insn_type insn_type)
{
	struct expression *expr, *right;

	state->reg1 = state->left->reg1;

	expr = to_expr(tree);
	right = to_expr(expr->binary_right);

	select_insn(bb, tree, imm_reg_insn(insn_type, right->value & ~0UL, state->reg1));
}

static void binop_reg_value_high(struct _MBState *state, struct basic_block *bb,
				struct tree_node *tree, enum insn_type insn_type)
{
	struct expression *expr, *right;

	state->reg2 = state->left->reg2;

	expr = to_expr(tree);
	right = to_expr(expr->binary_right);

	select_insn(bb, tree, imm_reg_insn(insn_type, right->value >> 32, state->reg2));
}

static void binop_reg_reg_low(struct _MBState *state, struct basic_block *bb,
			  struct tree_node *tree, enum insn_type insn_type)
{
	struct var_info *src, *dst;

	src = state->right->reg1;
	dst = state->left->reg1;

	select_insn(bb, tree, reg_reg_insn(insn_type, src, dst));
}

static void binop_reg_reg_high(struct _MBState *state, struct basic_block *bb,
			  struct tree_node *tree, enum insn_type insn_type)
{
	struct var_info *src, *dst;

	src = state->right->reg2;
	dst = state->left->reg2;

	select_insn(bb, tree, reg_reg_insn(insn_type, src, dst));
}

static void shift_reg_local(struct _MBState *state, struct basic_block *bb,
			    struct tree_node *tree, enum insn_type insn_type)
{
	struct var_info *result, *frame_ptr, *shift_count;
	struct expression *expr;
	unsigned long disp;

	result = state->left->reg1;
	state->reg1 = result;

	expr = to_expr(tree);
	disp = frame_local_offset(bb->b_parent->method, to_expr(expr->binary_right));

	frame_ptr = bb->b_parent->frame_ptr;
	shift_count = get_fixed_var(bb->b_parent, REG_ECX);

	select_insn(bb, tree, membase_reg_insn(INSN_MOV_MEMBASE_REG, frame_ptr, disp, shift_count));
	select_insn(bb, tree, reg_reg_insn(insn_type, shift_count, result));
}

static void div_reg_local(struct _MBState *state, struct basic_block *bb,
			  struct tree_node *tree)
{
	struct var_info *edx, *result, *frame_ptr;
	struct expression *expr;
	unsigned long disp;

	expr = to_expr(tree);
	disp = frame_local_offset(bb->b_parent->method, to_expr(expr->binary_right));

	edx = get_fixed_var(bb->b_parent, REG_EDX);
	result = get_fixed_var(bb->b_parent, REG_EAX);
	state->reg1 = result;

	frame_ptr = bb->b_parent->frame_ptr;

	select_insn(bb, tree, reg_reg_insn(INSN_MOV_REG_REG, state->left->reg1, result));
	select_insn(bb, tree, reg_reg_insn(INSN_CLTD_REG_REG, result, edx));
	select_insn(bb, tree, membase_reg_insn(INSN_DIV_MEMBASE_REG, frame_ptr, disp, result));

}

static void
emulate_op_64(struct _MBState *state, struct basic_block *s,
	      struct tree_node *tree, void *func, enum vm_type return_type)
{
	struct var_info *eax, *edx = NULL;

	eax = get_fixed_var(s->b_parent, REG_EAX);
	state->reg1 = get_var(s->b_parent);

	if (return_type == J_LONG) {
		edx = get_fixed_var(s->b_parent, REG_EDX);
		state->reg2 = get_var(s->b_parent);
	}
	select_insn(s, tree, reg_insn(INSN_PUSH_REG, state->right->reg2));
	select_insn(s, tree, reg_insn(INSN_PUSH_REG, state->right->reg1));
	select_insn(s, tree, reg_insn(INSN_PUSH_REG, state->left->reg2));
	select_insn(s, tree, reg_insn(INSN_PUSH_REG, state->left->reg1));

	select_insn(s, tree, rel_insn(INSN_CALL_REL, (unsigned long) func));
	method_args_cleanup(s, tree, 4);

	select_insn(s, tree, reg_reg_insn(INSN_MOV_REG_REG, eax, state->reg1));
	if (edx)
		select_insn(s, tree, reg_reg_insn(INSN_MOV_REG_REG, edx, state->reg2));
}

static void emit_code(struct basic_block *bb, MBState *state, int goal)
{
	MBState *kids[2];
	int ern;
	const guint16 *nts;
	int i;

	ern = mono_burg_rule(state, goal);
	nts = mono_burg_nts_data + mono_burg_nts[ern];
	mono_burg_kids(state, ern, kids);

	for (i = 0; nts[i]; i++)
		emit_code(bb, kids[i], nts[i]);

	mono_burg_emit(ern, state, state->tree, bb);
}

static void free_state(MBState *state)
{
	if (!state)
		return;

	free_state(state->left);
	free_state(state->right);

	g_free(state);
}

static void eh_add_insn(struct basic_block *bb, struct insn *insn)
{
	insn->bytecode_offset = bb->start;
	bb_add_insn(bb, insn);
}

static void select_eh_prologue(struct basic_block *bb)
{
	struct var_info *reg_eax;

	reg_eax = get_fixed_var(bb->b_parent, REG_EAX);

	/* Save exception from exception_holder to exception stack slot */
	eh_add_insn(bb, imm_reg_insn(INSN_MOV_THREAD_LOCAL_MEMDISP_REG,
		get_thread_local_offset(&exception_holder), reg_eax));
	eh_add_insn(bb,	reg_memlocal_insn(INSN_MOV_REG_MEMLOCAL, reg_eax,
		bb->b_parent->exception_spill_slot));

	/* Clear exception */
	eh_add_insn(bb, rel_insn(INSN_CALL_REL, (unsigned long)clear_exception));
}

static void insn_select(struct basic_block *bb)
{
	struct statement *stmt;
	MBState *state;

	mono_burg_init();

	if (bb->is_eh)
		select_eh_prologue(bb);

	for_each_stmt(stmt, &bb->stmt_list) {
		state = mono_burg_label(&stmt->node, bb);
		emit_code(bb, state, MB_NTERM_stmt);
		free_state(state);
	}
}

int select_instructions(struct compilation_unit *cu)
{
	struct basic_block *bb;
	int err = 0;

	cu->frame_ptr = get_fixed_var(cu, REG_EBP);
	if (!cu->frame_ptr) {
		err = -ENOMEM;
		goto out;
	}

	cu->stack_ptr = get_fixed_var(cu, REG_ESP);
	if (!cu->stack_ptr) {
		err = -ENOMEM;
		goto out;
	}

	/*
	 * Let the liveness analysis pass know about caller saved registers.
	 */
	get_fixed_var(cu, REG_EAX);
	get_fixed_var(cu, REG_ECX);
	get_fixed_var(cu, REG_EDX);

	for_each_basic_block(bb, &cu->bb_list)
		insn_select(bb);

  out:
	return err;
}<|MERGE_RESOLUTION|>--- conflicted
+++ resolved
@@ -855,12 +855,8 @@
         select_insn(s, tree, rel_insn(INSN_CALL_REL,
 		(unsigned long) vm_object_alloc_array));
 
-<<<<<<< HEAD
-        method_args_cleanup(s, tree, 2);
-=======
         method_args_cleanup(s, tree, 3);
 	select_exception_test(s, tree);
->>>>>>> e62aaab2
 }
 
 reg:    EXPR_ARRAYLENGTH(reg)
@@ -1242,12 +1238,7 @@
 
 	select_insn(s, tree, reg_insn(INSN_PUSH_REG, index));
 	select_insn(s, tree, reg_insn(INSN_PUSH_REG, ref));
-<<<<<<< HEAD
 	select_insn(s, tree, rel_insn(INSN_CALL_REL, (unsigned long) vm_object_check_array));
-
-=======
-	select_insn(s, tree, rel_insn(INSN_CALL_REL, (unsigned long) check_array));
->>>>>>> e62aaab2
 	method_args_cleanup(s, tree, 2);
 }
 
