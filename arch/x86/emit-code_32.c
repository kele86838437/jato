--- conflicted
+++ resolved
@@ -859,9 +859,6 @@
 	emit_membase_reg(buf, 0x85, src, dest);
 }
 
-<<<<<<< HEAD
-void emit_lock(struct buffer *buf, struct vm_object *obj)
-=======
 /* Emits exception test using given register. */
 static void emit_exception_test(struct buffer *buf, enum machine_reg reg)
 {
@@ -874,8 +871,7 @@
 	__emit_test_membase_reg(buf, reg, 0, reg);
 }
 
-void emit_lock(struct buffer *buf, struct object *obj)
->>>>>>> e62aaab2
+void emit_lock(struct buffer *buf, struct vm_object *obj)
 {
 	__emit_push_imm(buf, (unsigned long)obj);
 	__emit_call(buf, vm_object_lock);
