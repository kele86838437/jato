--- conflicted
+++ resolved
@@ -836,21 +836,21 @@
 	emit_membase_reg(buf, 0x85, src, dest);
 }
 
-void emit_lock(struct buffer *buf, struct object *obj)
+void emit_lock(struct buffer *buf, struct vm_object *obj)
 {
 	__emit_push_imm(buf, (unsigned long)obj);
-	__emit_call(buf, objectLock);
+	__emit_call(buf, vm_object_lock);
 	__emit_add_imm_reg(buf, 0x04, REG_ESP);
 }
 
-void emit_unlock(struct buffer *buf, struct object *obj)
+void emit_unlock(struct buffer *buf, struct vm_object *obj)
 {
 	/* Save caller-saved registers which contain method's return value */
 	__emit_push_reg(buf, REG_EAX);
 	__emit_push_reg(buf, REG_EDX);
 
 	__emit_push_imm(buf, (unsigned long)obj);
-	__emit_call(buf, objectUnlock);
+	__emit_call(buf, vm_object_unlock);
 	__emit_add_imm_reg(buf, 0x04, REG_ESP);
 
 
@@ -865,7 +865,7 @@
 	this_arg_offset = offsetof(struct jit_stack_frame, args);
 
 	__emit_push_membase(buf, REG_EBP, this_arg_offset);
-	__emit_call(buf, objectLock);
+	__emit_call(buf, vm_object_lock);
 	__emit_add_imm_reg(buf, 0x04, REG_ESP);
 }
 
@@ -880,7 +880,7 @@
 	__emit_push_reg(buf, REG_EDX);
 
 	__emit_push_membase(buf, REG_EBP, this_arg_offset);
-	__emit_call(buf, objectUnlock);
+	__emit_call(buf, vm_object_unlock);
 	__emit_add_imm_reg(buf, 0x04, REG_ESP);
 
 	__emit_pop_reg(buf, REG_EDX);
@@ -1101,14 +1101,8 @@
  * This function replaces pointers in vtable so that they point
  * directly to compiled code instead of trampoline code.
  */
-<<<<<<< HEAD
-static void fixup_invokevirtual(struct compilation_unit *cu,
-				struct vm_object *objref,
-				void *target)
-=======
-static void
-fixup_vtable(struct compilation_unit *cu, struct object *objref, void *target)
->>>>>>> 3ae09d9b
+static void fixup_vtable(struct compilation_unit *cu,
+	struct vm_object *objref, void *target)
 {
 	struct vm_class *vmc = objref->class;
 
@@ -1132,17 +1126,7 @@
 
 	__emit_push_reg(buf, REG_EAX);
 
-<<<<<<< HEAD
-	if (vm_method_is_static(cu->method)
-		|| vm_method_is_constructor(cu->method))
-	{
-		__emit_push_imm(buf, (unsigned long)trampoline);
-		__emit_call(buf, fixup_invoke);
-		__emit_add_imm_reg(buf, 0x4, REG_ESP);
-	} else {
-=======
 	if (method_is_virtual(cu->method)) {
->>>>>>> 3ae09d9b
 		__emit_push_membase(buf, REG_EBP, 0x08);
 		__emit_push_imm(buf, (unsigned long)cu);
 		__emit_call(buf, fixup_vtable);
