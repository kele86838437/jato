--- conflicted
+++ resolved
@@ -1,9 +1,9 @@
 #ifndef __CLASS_H
 #define __CLASS_H
 
-<<<<<<< HEAD
 #include <vm/field.h>
 #include <vm/method.h>
+#include <vm/types.h>
 #include <vm/vm.h>
 
 #include <jit/vtable.h>
@@ -61,18 +61,7 @@
 	struct vm_class **r_vmc, char **r_name, char **r_type);
 struct vm_method *vm_class_resolve_method_recursive(struct vm_class *vmc,
 	uint16_t i);
-=======
-#include <vm/types.h>
-#include <vm/vm.h>
 
-struct object *new_exception(char *class_name, char *message);
-unsigned long is_object_instance_of(struct object *obj, struct object *type);
-void check_array(struct object *obj, unsigned int index);
-void check_cast(struct object *obj, struct object *type);
-void array_store_check(struct object *arrayref, struct object *obj);
-void array_store_check_vmtype(struct object *arrayref, enum vm_type vm_type);
-void array_size_check(int size);
-void multiarray_size_check(int n, ...);
->>>>>>> e62aaab2
+struct vm_object *new_exception(char *class_name, char *message);
 
 #endif /* __CLASS_H */