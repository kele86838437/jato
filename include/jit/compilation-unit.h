#ifndef __JIT_COMPILATION_UNIT_H
#define __JIT_COMPILATION_UNIT_H

#include <jit/basic-block.h>

#include <vm/list.h>
#include <vm/stack.h>

#include <arch/stack-frame.h>

#include <stdbool.h>
#include <pthread.h>

struct buffer;
<<<<<<< HEAD
struct vm_method;
=======
struct insn;
enum machine_reg;
>>>>>>> 3ae09d9b

struct compilation_unit {
	struct vm_method *method;
	struct list_head bb_list;
	struct basic_block *exit_bb;
	struct basic_block *unwind_bb;
	struct var_info *var_infos;
	unsigned long nr_vregs;
	struct buffer *objcode;
	bool is_compiled;
	pthread_mutex_t mutex;

	/* The frame pointer for this method.  */
	struct var_info *frame_ptr;

	/* The stack pointer for this method.  */
	struct var_info *stack_ptr;

	/* The stack frame contains information of stack slots for stack-based
	   arguments, local variables, and spill/reload storage.  */
	struct stack_frame *stack_frame;

	/* It's needed to spill exception object reference at eh entry */
	struct stack_slot *exception_spill_slot;
};

struct compilation_unit *compilation_unit_alloc(struct vm_method *);
int init_stack_slots(struct compilation_unit *cu);
void free_compilation_unit(struct compilation_unit *);
struct var_info *get_var(struct compilation_unit *);
struct var_info *get_fixed_var(struct compilation_unit *, enum machine_reg);
struct basic_block *find_bb(struct compilation_unit *, unsigned long);
unsigned long nr_bblocks(struct compilation_unit *);
void compute_insn_positions(struct compilation_unit *);
int sort_basic_blocks(struct compilation_unit *);

#define for_each_variable(var, var_list) for (var = var_list; var != NULL; var = var->next)

#endif<|MERGE_RESOLUTION|>--- conflicted
+++ resolved
@@ -12,12 +12,9 @@
 #include <pthread.h>
 
 struct buffer;
-<<<<<<< HEAD
 struct vm_method;
-=======
 struct insn;
 enum machine_reg;
->>>>>>> 3ae09d9b
 
 struct compilation_unit {
 	struct vm_method *method;
