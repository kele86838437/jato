--- conflicted
+++ resolved
@@ -5,21 +5,8 @@
 struct jit_trampoline;
 struct basic_block;
 struct buffer;
-<<<<<<< HEAD
+struct insn;
 struct vm_object;
-
-void emit_prolog(struct buffer *, unsigned long);
-void emit_epilog(struct buffer *);
-void emit_body(struct basic_block *, struct buffer *);
-void emit_trampoline(struct compilation_unit *, void *, struct jit_trampoline *);
-void emit_unwind(struct buffer *);
-void emit_lock(struct buffer *, struct vm_object *);
-void emit_lock_this(struct buffer *);
-void emit_unlock(struct buffer *, struct vm_object *);
-void emit_unlock_this(struct buffer *);
-=======
-struct object;
-struct insn;
 
 enum emitter_type {
 	NO_OPERANDS = 1,
@@ -42,12 +29,10 @@
 extern void emit_epilog(struct buffer *);
 extern void emit_trampoline(struct compilation_unit *, void *, struct jit_trampoline *);
 extern void emit_unwind(struct buffer *);
-extern void emit_lock(struct buffer *, struct object *);
+extern void emit_lock(struct buffer *, struct vm_object *);
 extern void emit_lock_this(struct buffer *);
-extern void emit_unlock(struct buffer *, struct object *);
+extern void emit_unlock(struct buffer *, struct vm_object *);
 extern void emit_unlock_this(struct buffer *);
-extern void emit_body(struct basic_block *bb, struct buffer *buf);
-extern void backpatch_branch_target(struct buffer *, struct insn *, unsigned long);
->>>>>>> 5773999b
+extern void emit_body(struct basic_block *, struct buffer *);
 
 #endif /* JATO_EMIT_CODE_H */