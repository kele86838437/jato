#ifndef __JIT_COMPILER_H
#define __JIT_COMPILER_H

#include <jit/compilation-unit.h>
#include <jit/basic-block.h>
#include <vm/buffer.h>
#include <vm/stack.h>
#include <vm/vm.h>

#include <pthread.h>
#include <stdbool.h>

struct compilation_unit;
struct expression;
struct statement;
struct buffer;

struct fixup_site {
	/* Compilation unit to which relcall_insn belongs */
	struct compilation_unit *cu;
	/* We need this, because we don't have native pointer at
	   instruction selection */
	struct insn *relcall_insn;
	struct list_head fixup_list_node;
};

struct jit_trampoline {
	struct buffer *objcode;
	struct list_head fixup_site_list;
	/* This mutex is protecting operations on fixup_site_list */
	pthread_mutex_t mutex;
};

struct parse_context {
	struct compilation_unit *cu;
	struct basic_block *bb;

	struct bytecode_buffer *buffer;
	unsigned char *code;
	unsigned long offset;
	unsigned long code_size;
	unsigned char opc;
};

void convert_expression(struct parse_context *ctx, struct expression *expr);
void convert_statement(struct parse_context *ctx, struct statement *stmt);

int compile(struct compilation_unit *);
int analyze_control_flow(struct compilation_unit *);
int convert_to_ir(struct compilation_unit *);
int analyze_liveness(struct compilation_unit *);
int select_instructions(struct compilation_unit *cu);
int allocate_registers(struct compilation_unit *cu);
int insert_spill_reload_insns(struct compilation_unit *cu);
int emit_machine_code(struct compilation_unit *);
void *jit_magic_trampoline(struct compilation_unit *);

struct jit_trampoline *alloc_jit_trampoline(void);
struct jit_trampoline *build_jit_trampoline(struct compilation_unit *);
void free_jit_trampoline(struct jit_trampoline *);

struct fixup_site *alloc_fixup_site(void);
void free_fixup_site(struct fixup_site *);
void trampoline_add_fixup_site(struct jit_trampoline *, struct fixup_site *);
unsigned char *fixup_site_addr(struct fixup_site *);

<<<<<<< HEAD
=======
const char *method_symbol(struct methodblock *method, char *symbol, size_t len);

static inline const char *cu_symbol(struct compilation_unit *cu, char *symbol, size_t len)
{
	return method_symbol(cu->method, symbol, len);
}

static inline void *cu_native_ptr(struct compilation_unit *cu)
{
	return buffer_ptr(cu->objcode);
}

static inline unsigned long cu_native_size(struct compilation_unit *cu)
{
	return buffer_offset(cu->objcode);
}

static inline void *method_native_ptr(struct methodblock *method)
{
	return buffer_ptr(method->compilation_unit->objcode);
}

static inline void *method_trampoline_ptr(struct methodblock *method)
{
	return buffer_ptr(method->trampoline->objcode);
}

>>>>>>> e62aaab2
bool is_jit_method(unsigned long eip);

void fixup_direct_calls(struct jit_trampoline *trampoline, unsigned long target);

extern bool opt_trace_method;
extern bool opt_trace_cfg;
extern bool opt_trace_tree_ir;
extern bool opt_trace_lir;
extern bool opt_trace_liveness;
extern bool opt_trace_regalloc;
extern bool opt_trace_machine_code;
extern bool opt_trace_magic_trampoline;
extern bool opt_trace_bytecode_offset;

void trace_magic_trampoline(struct compilation_unit *);
void trace_method(struct compilation_unit *);
void trace_cfg(struct compilation_unit *);
void trace_tree_ir(struct compilation_unit *);
void trace_lir(struct compilation_unit *);
void trace_liveness(struct compilation_unit *);
void trace_regalloc(struct compilation_unit *);
void trace_machine_code(struct compilation_unit *);

#endif<|MERGE_RESOLUTION|>--- conflicted
+++ resolved
@@ -64,9 +64,7 @@
 void trampoline_add_fixup_site(struct jit_trampoline *, struct fixup_site *);
 unsigned char *fixup_site_addr(struct fixup_site *);
 
-<<<<<<< HEAD
-=======
-const char *method_symbol(struct methodblock *method, char *symbol, size_t len);
+const char *method_symbol(struct vm_method *method, char *symbol, size_t len);
 
 static inline const char *cu_symbol(struct compilation_unit *cu, char *symbol, size_t len)
 {
@@ -83,17 +81,6 @@
 	return buffer_offset(cu->objcode);
 }
 
-static inline void *method_native_ptr(struct methodblock *method)
-{
-	return buffer_ptr(method->compilation_unit->objcode);
-}
-
-static inline void *method_trampoline_ptr(struct methodblock *method)
-{
-	return buffer_ptr(method->trampoline->objcode);
-}
-
->>>>>>> e62aaab2
 bool is_jit_method(unsigned long eip);
 
 void fixup_direct_calls(struct jit_trampoline *trampoline, unsigned long target);
