#ifndef __JIT_COMPILER_H
#define __JIT_COMPILER_H

#include <jit/compilation-unit.h>
#include <jit/basic-block.h>
#include <vm/buffer.h>
#include <vm/stack.h>
#include <vm/vm.h>

#include <pthread.h>
#include <stdbool.h>

struct compilation_unit;
struct expression;
struct statement;
struct buffer;

struct fixup_site {
	/* Compilation unit to which relcall_insn belongs */
	struct compilation_unit *cu;
	/* We need this, because we don't have native pointer at
	   instruction selection */
	struct insn *relcall_insn;
	struct list_head fixup_list_node;
};

struct jit_trampoline {
	struct buffer *objcode;
	struct list_head fixup_site_list;
	/* This mutex is protecting operations on fixup_site_list */
	pthread_mutex_t mutex;
};

struct parse_context {
	struct compilation_unit *cu;
	struct basic_block *bb;

	struct bytecode_buffer *buffer;
	unsigned char *code;
	unsigned long offset;
	unsigned long code_size;
	unsigned char opc;
};

void convert_expression(struct parse_context *ctx, struct expression *expr);
void convert_statement(struct parse_context *ctx, struct statement *stmt);

int compile(struct compilation_unit *);
int analyze_control_flow(struct compilation_unit *);
int convert_to_ir(struct compilation_unit *);
int analyze_liveness(struct compilation_unit *);
int select_instructions(struct compilation_unit *cu);
int allocate_registers(struct compilation_unit *cu);
int insert_spill_reload_insns(struct compilation_unit *cu);
int emit_machine_code(struct compilation_unit *);
void *jit_magic_trampoline(struct compilation_unit *);

struct jit_trampoline *alloc_jit_trampoline(void);
struct jit_trampoline *build_jit_trampoline(struct compilation_unit *);
void free_jit_trampoline(struct jit_trampoline *);

struct fixup_site *alloc_fixup_site(void);
void free_fixup_site(struct fixup_site *);
void trampoline_add_fixup_site(struct jit_trampoline *, struct fixup_site *);
unsigned char *fixup_site_addr(struct fixup_site *);

const char *method_symbol(struct vm_method *method, char *symbol, size_t len);

static inline const char *cu_symbol(struct compilation_unit *cu, char *symbol, size_t len)
{
	return method_symbol(cu->method, symbol, len);
}

static inline void *cu_native_ptr(struct compilation_unit *cu)
{
	return buffer_ptr(cu->objcode);
}

static inline unsigned long cu_native_size(struct compilation_unit *cu)
{
	return buffer_offset(cu->objcode);
}

<<<<<<< HEAD
bool is_jit_method(unsigned long eip);
=======
static inline void *method_native_ptr(struct methodblock *method)
{
	return buffer_ptr(method->compilation_unit->objcode);
}

static inline void *method_trampoline_ptr(struct methodblock *method)
{
	return buffer_ptr(method->trampoline->objcode);
}

bool is_native(unsigned long eip);
>>>>>>> 5773999b

void fixup_direct_calls(struct jit_trampoline *trampoline, unsigned long target);

extern bool opt_trace_method;
extern bool opt_trace_cfg;
extern bool opt_trace_tree_ir;
extern bool opt_trace_lir;
extern bool opt_trace_liveness;
extern bool opt_trace_regalloc;
extern bool opt_trace_machine_code;
extern bool opt_trace_magic_trampoline;
extern bool opt_trace_bytecode_offset;

void trace_magic_trampoline(struct compilation_unit *);
void trace_method(struct compilation_unit *);
void trace_cfg(struct compilation_unit *);
void trace_tree_ir(struct compilation_unit *);
void trace_lir(struct compilation_unit *);
void trace_liveness(struct compilation_unit *);
void trace_regalloc(struct compilation_unit *);
void trace_machine_code(struct compilation_unit *);

#endif<|MERGE_RESOLUTION|>--- conflicted
+++ resolved
@@ -81,21 +81,7 @@
 	return buffer_offset(cu->objcode);
 }
 
-<<<<<<< HEAD
-bool is_jit_method(unsigned long eip);
-=======
-static inline void *method_native_ptr(struct methodblock *method)
-{
-	return buffer_ptr(method->compilation_unit->objcode);
-}
-
-static inline void *method_trampoline_ptr(struct methodblock *method)
-{
-	return buffer_ptr(method->trampoline->objcode);
-}
-
 bool is_native(unsigned long eip);
->>>>>>> 5773999b
 
 void fixup_direct_calls(struct jit_trampoline *trampoline, unsigned long target);
 
