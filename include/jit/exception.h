--- conflicted
+++ resolved
@@ -1,7 +1,8 @@
 #ifndef JATO_JIT_EXCEPTION_H
 #define JATO_JIT_EXCEPTION_H
 
-<<<<<<< HEAD
+#include <stdbool.h>
+
 #include <cafebabe/code_attribute.h>
 
 #include <jit/compilation-unit.h>
@@ -9,18 +10,12 @@
 #include <vm/method.h>
 #include <vm/vm.h>
 
+struct compilation_unit;
+struct jit_stack_frame;
+struct vm_object;
+
 struct cafebabe_code_attribute_exception *
 exception_find_entry(struct vm_method *, unsigned long);
-=======
-#include <stdbool.h>
-#include <vm/vm.h>
-
-struct compilation_unit;
-struct jit_stack_frame;
-
-struct exception_table_entry *exception_find_entry(struct methodblock *,
-						   unsigned long);
->>>>>>> 3ae09d9b
 
 static inline bool
 exception_covers(struct cafebabe_code_attribute_exception *eh,
@@ -32,13 +27,13 @@
 unsigned char *throw_exception_from(struct compilation_unit *cu,
 				    struct jit_stack_frame *frame,
 				    unsigned char *native_ptr,
-				    struct object *exception);
+				    struct vm_object *exception);
 int insert_exception_spill_insns(struct compilation_unit *cu);
 
 /* This should be called only by JIT compiled native code */
 unsigned char *throw_exception(struct compilation_unit *cu,
-			       struct object *exception);
-void throw_exception_from_signal(void *ctx, struct object *exception);
+			       struct vm_object *exception);
+void throw_exception_from_signal(void *ctx, struct vm_object *exception);
 void unwind(void);
 
 #endif /* JATO_JIT_EXCEPTION_H */