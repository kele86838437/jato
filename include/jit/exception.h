#ifndef JATO_JIT_EXCEPTION_H
#define JATO_JIT_EXCEPTION_H

#include <stdbool.h>

#include <cafebabe/code_attribute.h>

#include <arch/stack-frame.h>
#include <jit/compilation-unit.h>
#include <jit/compiler.h>
#include <jit/cu-mapping.h>

#include <vm/die.h>
#include <vm/method.h>
#include <vm/vm.h>

struct compilation_unit;
struct jit_stack_frame;
struct vm_object;

/*
 * This is a per-thread pointer to a memory location which should be
 * polled by JIT code to check for asynchronous exception
 * occurrance. When exception is set this pointer will point to a
 * hidden guard page which will trigger SIGSEGV on access. The signal
 * handler will throw the exception then.
 */
extern __thread void *exception_guard;

/* Same as exception_guard but destined to be used in trampolines
   to distinguish between them and the general case. */
extern __thread void *trampoline_exception_guard;

extern void *exceptions_guard_page;
extern void *trampoline_exceptions_guard_page;

/*
 * Holds a reference to exception that has been signalled.  This
 * pointer is cleared when handler is executed or
 * clear_exception() is called.
 */
extern __thread struct vm_object *exception_holder;

<<<<<<< HEAD
struct cafebabe_code_attribute_exception *
exception_find_entry(struct vm_method *, unsigned long);

static inline bool
exception_covers(struct cafebabe_code_attribute_exception *eh,
	unsigned long offset)
{
	return eh->start_pc <= offset && offset < eh->end_pc;
}
=======
struct exception_table_entry *lookup_eh_entry(struct methodblock *method,
					      unsigned long target);
>>>>>>> 5773999b

unsigned char *throw_exception_from(struct compilation_unit *cu,
				    struct jit_stack_frame *frame,
				    unsigned char *native_ptr);

<<<<<<< HEAD
/* This should be called only by JIT compiled native code */
unsigned char *throw_exception(struct compilation_unit *cu,
			       struct vm_object *exception);
void throw_exception_from_signal(void *ctx, struct vm_object *exception);
void throw_exception_from_trampoline(void *ctx, struct vm_object *exception);
=======
int insert_exception_spill_insns(struct compilation_unit *cu);
unsigned char *throw_exception(struct compilation_unit *, struct object *);
void throw_exception_from_signal(void *ctx, struct object *exception);
void throw_exception_from_trampoline(void *ctx, struct object *exception);
>>>>>>> 5773999b
void unwind(void);
void signal_exception(struct vm_object *obj);
void signal_new_exception(char *class_name, char *msg);
void clear_exception(void);
void init_exceptions(void);
void thread_init_exceptions(void);

<<<<<<< HEAD
static inline struct vm_object *exception_occurred(void)
=======
static inline bool
exception_covers(struct exception_table_entry *eh, unsigned long offset)
{
	return eh->start_pc <= offset && offset < eh->end_pc;
}

static inline struct object *exception_occurred(void)
>>>>>>> 5773999b
{
	return exception_holder;
}

/**
 * Use this macro to throw signalled exception from jato functions
 * that are directly called from JIT code. It replaces the function's
 * return address so that it points to propper exception handler and
 * removes call arguments from stack. The calling function can
 * continue to execute safely as long as it's not trying to access
 * call arguments.
 *
 * @args_size: the size of arguments pushed before call expressed in
 *             byte units.
 */
#define throw_from_native(args_size)					\
({									\
	struct jit_stack_frame *frame;					\
	struct compilation_unit *cu;					\
	unsigned char *native_ptr;					\
	void *eh;							\
									\
	native_ptr = __builtin_return_address(0) - 1;			\
	if (is_native((unsigned long)native_ptr))			\
		die("%s: must not be called from not-JIT code",		\
		    __func__);						\
									\
	frame = __builtin_frame_address(1);				\
									\
	cu = get_cu_from_native_addr((unsigned long)native_ptr);	\
	eh = throw_exception_from(cu, frame, native_ptr);		\
									\
	__override_return_address(eh);					\
	__cleanup_args(args_size);					\
})

#endif /* JATO_JIT_EXCEPTION_H */<|MERGE_RESOLUTION|>--- conflicted
+++ resolved
@@ -41,37 +41,18 @@
  */
 extern __thread struct vm_object *exception_holder;
 
-<<<<<<< HEAD
 struct cafebabe_code_attribute_exception *
-exception_find_entry(struct vm_method *, unsigned long);
-
-static inline bool
-exception_covers(struct cafebabe_code_attribute_exception *eh,
-	unsigned long offset)
-{
-	return eh->start_pc <= offset && offset < eh->end_pc;
-}
-=======
-struct exception_table_entry *lookup_eh_entry(struct methodblock *method,
-					      unsigned long target);
->>>>>>> 5773999b
+lookup_eh_entry(struct vm_method *method, unsigned long target);
 
 unsigned char *throw_exception_from(struct compilation_unit *cu,
 				    struct jit_stack_frame *frame,
 				    unsigned char *native_ptr);
 
-<<<<<<< HEAD
-/* This should be called only by JIT compiled native code */
+int insert_exception_spill_insns(struct compilation_unit *cu);
 unsigned char *throw_exception(struct compilation_unit *cu,
 			       struct vm_object *exception);
 void throw_exception_from_signal(void *ctx, struct vm_object *exception);
 void throw_exception_from_trampoline(void *ctx, struct vm_object *exception);
-=======
-int insert_exception_spill_insns(struct compilation_unit *cu);
-unsigned char *throw_exception(struct compilation_unit *, struct object *);
-void throw_exception_from_signal(void *ctx, struct object *exception);
-void throw_exception_from_trampoline(void *ctx, struct object *exception);
->>>>>>> 5773999b
 void unwind(void);
 void signal_exception(struct vm_object *obj);
 void signal_new_exception(char *class_name, char *msg);
@@ -79,17 +60,13 @@
 void init_exceptions(void);
 void thread_init_exceptions(void);
 
-<<<<<<< HEAD
-static inline struct vm_object *exception_occurred(void)
-=======
 static inline bool
-exception_covers(struct exception_table_entry *eh, unsigned long offset)
+exception_covers(struct cafebabe_code_attribute_exception *eh, unsigned long offset)
 {
 	return eh->start_pc <= offset && offset < eh->end_pc;
 }
 
-static inline struct object *exception_occurred(void)
->>>>>>> 5773999b
+static inline struct vm_object *exception_occurred(void)
 {
 	return exception_holder;
 }
