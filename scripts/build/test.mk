ARCH_CONFIG=../../arch/$(ARCH)/include/arch/config$(ARCH_POSTFIX).h

<<<<<<< HEAD
DEFAULT_CFLAGS	?= -rdynamic -g -Wall -Wundef -Wsign-compare -Os -std=gnu99
# XXX: Temporary hack -Vegard
DEFAULT_CFLAGS	+= -DNOT_IMPLEMENTED='fprintf(stderr, "%s:%d: warning: %s not implemented\n", __FILE__, __LINE__, __func__)'

INCLUDE		?= -I../include/ -I. -I../../cafebabe/include/ -I../libharness -I../../include -I../../jit/glib -include $(ARCH_CONFIG)
=======
DEFAULT_CFLAGS	?= -rdynamic -g -Wall -Wundef -Wsign-compare -Os -std=gnu99 -D_GNU_SOURCE
INCLUDE		?= -I../include/ -I. -I../libharness -I../../include -I../../jit/glib -include $(ARCH_CONFIG)
>>>>>>> 3ae09d9b
DEFAULT_LIBS	?= -lpthread -lm -ldl -lz -lbfd -lopcodes -liberty

ifdef TESTS
	TESTS_C = $(TESTS:.o=.c)
else
	TESTS_C = '*.c'
endif

%.o: %.c
	$(E) "  CC      " $@
	$(Q) $(CC) $(ARCH_CFLAGS) $(DEFAULT_CFLAGS) $(CFLAGS) $(INCLUDE) $(DEFINES) -c $< -o `echo $@ | sed "s\/\-\g" | sed "s\[.][.]\p\g"`
<<<<<<< HEAD
=======

%.o: %.S
	$(E) "  AS      " $@
	$(Q) $(AS) $(AFLAGS) $< -o `echo $@ | sed "s\/\-\g" | sed "s\[.][.]\p\g"`
>>>>>>> 3ae09d9b

test: $(RUNNER)

$(RUNNER): $(SUITE) $(OBJS)
	$(E) "  LD      " $@
	$(Q) $(CC) $(ARCH_CFLAGS) $(DEFAULT_CFLAGS) $(CFLAGS) $(INCLUDE) *.o $(SUITE) -o $(RUNNER) $(LIBS) $(DEFAULT_LIBS)
	$(E) "  RUN     " $@
	$(Q) ./$(RUNNER)

$(OBJS): FORCE

$(SUITE): FORCE
	$(E) "  SUITE   " $@
	$(Q) sh ../../scripts/build/make-tests.sh $(TESTS_C) > $@

clean: FORCE
	$(E) "  CLEAN"
	$(Q) rm -f *.o $(RUNNER) $(SUITE)

PHONY += FORCE
FORCE:
# DO NOT DELETE<|MERGE_RESOLUTION|>--- conflicted
+++ resolved
@@ -1,15 +1,10 @@
 ARCH_CONFIG=../../arch/$(ARCH)/include/arch/config$(ARCH_POSTFIX).h
 
-<<<<<<< HEAD
-DEFAULT_CFLAGS	?= -rdynamic -g -Wall -Wundef -Wsign-compare -Os -std=gnu99
+DEFAULT_CFLAGS	?= -rdynamic -g -Wall -Wundef -Wsign-compare -Os -std=gnu99 -D_GNU_SOURCE
 # XXX: Temporary hack -Vegard
 DEFAULT_CFLAGS	+= -DNOT_IMPLEMENTED='fprintf(stderr, "%s:%d: warning: %s not implemented\n", __FILE__, __LINE__, __func__)'
 
-INCLUDE		?= -I../include/ -I. -I../../cafebabe/include/ -I../libharness -I../../include -I../../jit/glib -include $(ARCH_CONFIG)
-=======
-DEFAULT_CFLAGS	?= -rdynamic -g -Wall -Wundef -Wsign-compare -Os -std=gnu99 -D_GNU_SOURCE
-INCLUDE		?= -I../include/ -I. -I../libharness -I../../include -I../../jit/glib -include $(ARCH_CONFIG)
->>>>>>> 3ae09d9b
+INCLUDE		?= -I../include/ -I. -I../libharness -I../../include -I../../jit/glib -I../../cafebabe/include/ -include $(ARCH_CONFIG)
 DEFAULT_LIBS	?= -lpthread -lm -ldl -lz -lbfd -lopcodes -liberty
 
 ifdef TESTS
@@ -21,13 +16,10 @@
 %.o: %.c
 	$(E) "  CC      " $@
 	$(Q) $(CC) $(ARCH_CFLAGS) $(DEFAULT_CFLAGS) $(CFLAGS) $(INCLUDE) $(DEFINES) -c $< -o `echo $@ | sed "s\/\-\g" | sed "s\[.][.]\p\g"`
-<<<<<<< HEAD
-=======
 
 %.o: %.S
 	$(E) "  AS      " $@
 	$(Q) $(AS) $(AFLAGS) $< -o `echo $@ | sed "s\/\-\g" | sed "s\[.][.]\p\g"`
->>>>>>> 3ae09d9b
 
 test: $(RUNNER)
 
