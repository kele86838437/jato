/*
 * cafebabe - the class loader library in C
 * Copyright (C) 2008  Vegard Nossum <vegardno@ifi.uio.no>
 *
 * This program is free software; you can redistribute it and/or modify
 * it under the terms of the GNU General Public License as published by
 * the Free Software Foundation; either version 2 of the License, or
 * (at your option) any later version.
 *
 * This program is distributed in the hope that it will be useful,
 * but WITHOUT ANY WARRANTY; without even the implied warranty of
 * MERCHANTABILITY or FITNESS FOR A PARTICULAR PURPOSE.  See the
 * GNU General Public License for more details.
 *
 * You should have received a copy of the GNU General Public License along
 * with this program; if not, write to the Free Software Foundation, Inc.,
 * 51 Franklin Street, Fifth Floor, Boston, MA 02110-1301 USA.
 */

#include <ctype.h>
#include <errno.h>
#include <stdio.h>
#include <stdlib.h>
<<<<<<< HEAD
#include <string.h>
=======
#include <stdarg.h>
#include <signal.h>

#include <vm/stack-trace.h>
#include <vm/natives.h>
#include <vm/signal.h>
#include <vm/vm.h>

#include <jit/cu-mapping.h>
#include <jit/exception.h>
#include <jit/compiler.h>
#include <jit/perf-map.h>

#ifdef USE_ZIP
#define BCP_MESSAGE "<jar/zip files and directories separated by :>"
#else
#define BCP_MESSAGE "<directories separated by :>"
#endif
>>>>>>> 597223c5

#include "cafebabe/access.h"
#include "cafebabe/attribute_info.h"
#include "cafebabe/class.h"
#include "cafebabe/constant_pool.h"
#include "cafebabe/error.h"
#include "cafebabe/field_info.h"
#include "cafebabe/method_info.h"
#include "cafebabe/stream.h"

#include "jit/compiler.h"
#include "jit/cu-mapping.h"
#include "jit/exception.h"
#include "jit/perf-map.h"

#include "vm/class.h"
#include "vm/classloader.h"
#include "vm/java_lang.h"
#include "vm/method.h"
#include "vm/natives.h"
#include "vm/object.h"
#include "vm/signal.h"
#include "vm/system.h"
#include "vm/vm.h"

char *exe_name;

static void native_vmruntime_exit(int status)
{
	/* XXX: exit gracefully */
	exit(status);
}

static void native_vmruntime_println(struct vm_object *message)
{
	int32_t offset = *(int32_t *)
		&message->fields[vm_java_lang_String_offset->offset];
	int32_t count = *(int32_t *)
		&message->fields[vm_java_lang_String_count->offset];
	struct vm_object *array_object = *(struct vm_object **)
		&message->fields[vm_java_lang_String_value->offset];

	int16_t *array = (int16_t *) array_object->fields;

	for (int32_t i = 0; i < count; ++i) {
		int16_t ch = array[offset + i];

		if (ch < 128 && isprint(ch))
			printf("%c", ch);
		else
			printf("<%d>", ch);
	}

	printf("\n");
}

<<<<<<< HEAD
static void native_vmsystem_arraycopy(struct vm_object *src, int src_start,
	struct vm_object *dest, int dest_start, int len)
=======
typedef void (*java_main_fn)(void);

static void __vm_native vm_runtime_exit(int status)
>>>>>>> 597223c5
{
	NOT_IMPLEMENTED;
}

<<<<<<< HEAD
/*
 * This stub is needed by java.lang.VMThrowable constructor to work. It should
 * return java.lang.VMState instance, or null in which case no stack trace will
 * be printed by printStackTrace() method.
 */
static struct vm_object *
native_vmthrowable_fill_in_stack_trace(struct vm_object *message)
{
	NOT_IMPLEMENTED;

	return NULL;
}

static void jit_init_natives(void)
{
	vm_register_native("jato/internal/VM", "exit",
		&native_vmruntime_exit);
	vm_register_native("jato/internal/VM", "println",
		&native_vmruntime_println);
	vm_register_native("java/lang/VMRuntime", "exit",
		&native_vmruntime_exit);
	vm_register_native("java/lang/VMSystem", "arraycopy",
		&native_vmsystem_arraycopy);
	vm_register_native("java/lang/VMThrowable", "fillInStackTrace",
		&native_vmthrowable_fill_in_stack_trace);
}

struct preload_entry {
	const char *name;
	struct vm_class **class;
};

struct vm_class *vm_java_lang_Object;
struct vm_class *vm_java_lang_Class;
struct vm_class *vm_java_lang_String;

static const struct preload_entry preload_entries[] = {
	{ "java/lang/Object",	&vm_java_lang_Object },
	{ "java/lang/Class",	&vm_java_lang_Class },
	{ "java/lang/String",	&vm_java_lang_String },
};

struct field_preload_entry {
	struct vm_class **class;
	const char *name;
	const char *type;
	struct vm_field **field;
};

struct vm_field *vm_java_lang_String_offset;
struct vm_field *vm_java_lang_String_count;
struct vm_field *vm_java_lang_String_value;

static const struct field_preload_entry field_preload_entries[] = {
	{ &vm_java_lang_String, "offset", "I",	&vm_java_lang_String_offset },
	{ &vm_java_lang_String, "count", "I",	&vm_java_lang_String_count },
	{ &vm_java_lang_String, "value", "[C",	&vm_java_lang_String_value },
};

static int preload_vm_classes(void)
{
	for (unsigned int i = 0; i < ARRAY_SIZE(preload_entries); ++i) {
		const struct preload_entry *pe = &preload_entries[i];

		struct vm_class *class = classloader_load(pe->name);
		if (!class) {
			NOT_IMPLEMENTED;
			return 1;
		}

		*pe->class = class;
	}

	for (unsigned int i = 0; i < ARRAY_SIZE(preload_entries); ++i) {
		const struct preload_entry *pe = &preload_entries[i];

		if (vm_class_init_object(*pe->class)) {
			NOT_IMPLEMENTED;
			return 1;
		}
=======
static void jit_init_natives(void)
{
	vm_register_native("java/lang/VMRuntime", "exit", vm_runtime_exit);
	vm_register_native("jato/internal/VM", "exit", vm_runtime_exit);
	vm_register_native("java/lang/VMThrowable", "fillInStackTrace",
		vm_throwable_fill_in_stack_trace);
	vm_register_native("java/lang/VMThrowable", "getStackTrace",
		vm_throwable_get_stack_trace);
}

int main(int argc, char *argv[]) {
    Class *array_class, *main_class;
    Object *system_loader, *array;
    MethodBlock *mb;
    InitArgs args;
    char *cpntr;
    int status;
    int i;

    exe_name = argv[0];

    perf_map_open();

    setup_signal_handlers();
    init_cu_mapping();
    init_exceptions();

    setDefaultInitArgs(&args);
    int class_arg = parseCommandLine(argc, argv, &args);

    args.main_stack_base = &array_class;
    initVM(&args);
    jit_init_natives();

   if((system_loader = getSystemClassLoader()) == NULL) {
        printf("Cannot create system class loader\n");
        printException();
        exitVM(1);
    }

    init_stack_trace_printing();

    mainThreadSetContextClassLoader(system_loader);

    for(cpntr = argv[class_arg]; *cpntr; cpntr++)
        if(*cpntr == '.')
            *cpntr = '/';

    if((main_class = findClassFromClassLoader(argv[class_arg], system_loader)) != NULL)
        initClass(main_class);

    if(exceptionOccured()) {
        printException();
        exitVM(1);
    }

    mb = lookupMethod(main_class, "main", "([Ljava/lang/String;)V");
    if(!mb || !(mb->access_flags & ACC_STATIC)) {
        printf("Static method \"main\" not found in %s\n", argv[class_arg]);
        exitVM(1);
    }

    /* Create the String array holding the command line args */

    i = class_arg + 1;
    if((array_class = findArrayClass("[Ljava/lang/String;")) &&
           (array = allocArray(array_class, argc - i, sizeof(Object*))))  {
        Object **args = (Object**)ARRAY_DATA(array) - i;

        for(; i < argc; i++)
            if(!(args[i] = Cstr2String(argv[i])))
                break;

        /* Call the main method */
        if(i == argc) {
            if (run_with_interpreter)
                executeStaticMethod(main_class, mb, array);
	    else {
	        java_main_fn java_main = method_trampoline_ptr(mb);

		bottom_stack_frame = __builtin_frame_address(0);

	        java_main();
	    }
>>>>>>> 597223c5
	}

	for (unsigned int i = 0; i < ARRAY_SIZE(field_preload_entries); ++i) {
		const struct field_preload_entry *pe
			= &field_preload_entries[i];

		struct vm_field *field = vm_class_get_field(*pe->class,
			pe->name, pe->type);
		if (!field) {
			NOT_IMPLEMENTED;
			return 1;
		}

		*pe->field = field;
	}

	return 0;
}

static void usage(FILE *f, int retval)
{
	fprintf(f, "usage: %s [options] class\n", exe_name);
	exit(retval);
}

int
main(int argc, char *argv[])
{
	exe_name = argv[0];

#ifndef NDEBUG
	/* Make stdout/stderr unbuffered; it really helps debugging! */
	setvbuf(stdout, NULL, _IONBF, 0);
	setvbuf(stderr, NULL, _IONBF, 0);
#endif

	/* We need to support at least this:
	 *  -classpath/-cp
	 *  -Xtrace:jit
	 *  -Xtrace:trampoline
	 *  -Xtrace:bytecode-offset
	 *  -Xtrace:asm
	 */

	const char *classname = NULL;

	for (int i = 1; i < argc; ++i) {
		if (!strcmp(argv[i], "-h") || !strcmp(argv[i], "-help")) {
			usage(stdout, EXIT_SUCCESS);
		} else if (!strcmp(argv[i], "-classpath")
			|| !strcmp(argv[i], "-cp"))
		{
			if (++i >= argc) {
				NOT_IMPLEMENTED;
				break;
			}

			if (classloader_add_to_classpath(argv[i]))
				NOT_IMPLEMENTED;
		} else if (!strcmp(argv[i], "-Xtrace:asm")) {
			opt_trace_method = true;
			opt_trace_machine_code = true;
		} else if (!strcmp(argv[i], "-Xtrace:bytecode-offset")) {
			opt_trace_bytecode_offset = true;
		} else if (!strcmp(argv[i], "-Xtrace:jit")) {
			opt_trace_method = true;
			opt_trace_cfg = true;
			opt_trace_tree_ir = true;
			opt_trace_lir = true;
			opt_trace_liveness = true;
			opt_trace_regalloc = true;
			opt_trace_machine_code = true;
			opt_trace_magic_trampoline = true;
			opt_trace_bytecode_offset = true;
		} else if (!strcmp(argv[i], "-Xtrace:trampoline")) {
			opt_trace_magic_trampoline = true;
		} else {
			if (argv[i][0] == '-')
				usage(stderr, EXIT_FAILURE);

			if (classname)
				usage(stderr, EXIT_FAILURE);

			classname = argv[i];
		}
	}

	if (!classname)
		usage(stderr, EXIT_FAILURE);

	perf_map_open();

	setup_signal_handlers();
	init_cu_mapping();
	init_exceptions();

	jit_init_natives();

	/* Search $CLASSPATH last. */
	char *classpath = getenv("CLASSPATH");
	if (classpath)
		classloader_add_to_classpath(classpath);

	if (preload_vm_classes()) {
		NOT_IMPLEMENTED;
		exit(EXIT_FAILURE);
	}

	struct vm_class *vmc = classloader_load_and_init(classname);
	if (!vmc) {
		fprintf(stderr, "error: %s: could not load\n", classname);
		goto out;
	}

	struct vm_method *vmm = vm_class_get_method_recursive(vmc,
		"main", "([Ljava/lang/String;)V");
	if (!vmm) {
		fprintf(stderr, "error: %s: no main method\n", classname);
		goto out;
	}

	if (!vm_method_is_static(vmm)) {
		fprintf(stderr, "errror: %s: main method not static\n",
			classname);
		goto out;
	}

	void (*main_method_trampoline)(void)
		= vm_method_trampoline_ptr(vmm);
	main_method_trampoline();

	return EXIT_SUCCESS;

out:
	return EXIT_FAILURE;
}<|MERGE_RESOLUTION|>--- conflicted
+++ resolved
@@ -19,30 +19,11 @@
 
 #include <ctype.h>
 #include <errno.h>
+#include <signal.h>
+#include <stdarg.h>
 #include <stdio.h>
 #include <stdlib.h>
-<<<<<<< HEAD
 #include <string.h>
-=======
-#include <stdarg.h>
-#include <signal.h>
-
-#include <vm/stack-trace.h>
-#include <vm/natives.h>
-#include <vm/signal.h>
-#include <vm/vm.h>
-
-#include <jit/cu-mapping.h>
-#include <jit/exception.h>
-#include <jit/compiler.h>
-#include <jit/perf-map.h>
-
-#ifdef USE_ZIP
-#define BCP_MESSAGE "<jar/zip files and directories separated by :>"
-#else
-#define BCP_MESSAGE "<directories separated by :>"
-#endif
->>>>>>> 597223c5
 
 #include "cafebabe/access.h"
 #include "cafebabe/attribute_info.h"
@@ -65,18 +46,19 @@
 #include "vm/natives.h"
 #include "vm/object.h"
 #include "vm/signal.h"
+#include "vm/stack-trace.h"
 #include "vm/system.h"
 #include "vm/vm.h"
 
 char *exe_name;
 
-static void native_vmruntime_exit(int status)
+static void __vm_native native_vmruntime_exit(int status)
 {
 	/* XXX: exit gracefully */
 	exit(status);
 }
 
-static void native_vmruntime_println(struct vm_object *message)
+static void __vm_native native_vmruntime_println(struct vm_object *message)
 {
 	int32_t offset = *(int32_t *)
 		&message->fields[vm_java_lang_String_offset->offset];
@@ -99,25 +81,18 @@
 	printf("\n");
 }
 
-<<<<<<< HEAD
-static void native_vmsystem_arraycopy(struct vm_object *src, int src_start,
+static void __vm_native native_vmsystem_arraycopy(struct vm_object *src, int src_start,
 	struct vm_object *dest, int dest_start, int len)
-=======
-typedef void (*java_main_fn)(void);
-
-static void __vm_native vm_runtime_exit(int status)
->>>>>>> 597223c5
 {
 	NOT_IMPLEMENTED;
 }
 
-<<<<<<< HEAD
 /*
  * This stub is needed by java.lang.VMThrowable constructor to work. It should
  * return java.lang.VMState instance, or null in which case no stack trace will
  * be printed by printStackTrace() method.
  */
-static struct vm_object *
+static struct vm_object * __vm_native
 native_vmthrowable_fill_in_stack_trace(struct vm_object *message)
 {
 	NOT_IMPLEMENTED;
@@ -192,92 +167,6 @@
 			NOT_IMPLEMENTED;
 			return 1;
 		}
-=======
-static void jit_init_natives(void)
-{
-	vm_register_native("java/lang/VMRuntime", "exit", vm_runtime_exit);
-	vm_register_native("jato/internal/VM", "exit", vm_runtime_exit);
-	vm_register_native("java/lang/VMThrowable", "fillInStackTrace",
-		vm_throwable_fill_in_stack_trace);
-	vm_register_native("java/lang/VMThrowable", "getStackTrace",
-		vm_throwable_get_stack_trace);
-}
-
-int main(int argc, char *argv[]) {
-    Class *array_class, *main_class;
-    Object *system_loader, *array;
-    MethodBlock *mb;
-    InitArgs args;
-    char *cpntr;
-    int status;
-    int i;
-
-    exe_name = argv[0];
-
-    perf_map_open();
-
-    setup_signal_handlers();
-    init_cu_mapping();
-    init_exceptions();
-
-    setDefaultInitArgs(&args);
-    int class_arg = parseCommandLine(argc, argv, &args);
-
-    args.main_stack_base = &array_class;
-    initVM(&args);
-    jit_init_natives();
-
-   if((system_loader = getSystemClassLoader()) == NULL) {
-        printf("Cannot create system class loader\n");
-        printException();
-        exitVM(1);
-    }
-
-    init_stack_trace_printing();
-
-    mainThreadSetContextClassLoader(system_loader);
-
-    for(cpntr = argv[class_arg]; *cpntr; cpntr++)
-        if(*cpntr == '.')
-            *cpntr = '/';
-
-    if((main_class = findClassFromClassLoader(argv[class_arg], system_loader)) != NULL)
-        initClass(main_class);
-
-    if(exceptionOccured()) {
-        printException();
-        exitVM(1);
-    }
-
-    mb = lookupMethod(main_class, "main", "([Ljava/lang/String;)V");
-    if(!mb || !(mb->access_flags & ACC_STATIC)) {
-        printf("Static method \"main\" not found in %s\n", argv[class_arg]);
-        exitVM(1);
-    }
-
-    /* Create the String array holding the command line args */
-
-    i = class_arg + 1;
-    if((array_class = findArrayClass("[Ljava/lang/String;")) &&
-           (array = allocArray(array_class, argc - i, sizeof(Object*))))  {
-        Object **args = (Object**)ARRAY_DATA(array) - i;
-
-        for(; i < argc; i++)
-            if(!(args[i] = Cstr2String(argv[i])))
-                break;
-
-        /* Call the main method */
-        if(i == argc) {
-            if (run_with_interpreter)
-                executeStaticMethod(main_class, mb, array);
-	    else {
-	        java_main_fn java_main = method_trampoline_ptr(mb);
-
-		bottom_stack_frame = __builtin_frame_address(0);
-
-	        java_main();
-	    }
->>>>>>> 597223c5
 	}
 
 	for (unsigned int i = 0; i < ARRAY_SIZE(field_preload_entries); ++i) {
@@ -386,6 +275,8 @@
 		exit(EXIT_FAILURE);
 	}
 
+	init_stack_trace_printing();
+
 	struct vm_class *vmc = classloader_load_and_init(classname);
 	if (!vmc) {
 		fprintf(stderr, "error: %s: could not load\n", classname);
@@ -405,6 +296,8 @@
 		goto out;
 	}
 
+	bottom_stack_frame = __builtin_frame_address(0);
+
 	void (*main_method_trampoline)(void)
 		= vm_method_trampoline_ptr(vmm);
 	main_method_trampoline();
