--- conflicted
+++ resolved
@@ -24,7 +24,6 @@
  * Please refer to the file LICENSE for details.
  */
 
-<<<<<<< HEAD
 #include <stdlib.h>
 #include <string.h>
 
@@ -35,22 +34,13 @@
 
 #include <vm/class.h>
 #include <vm/classloader.h>
-=======
-#include <jit/exception.h>
-#include <jit/compiler.h>
-#include <vm/string.h>
-#include <vm/class.h>
->>>>>>> e62aaab2
 #include <vm/die.h>
 #include <vm/field.h>
 #include <vm/method.h>
+#include <vm/string.h>
 #include <vm/vm.h>
-<<<<<<< HEAD
-=======
-#include <stdlib.h>
-#include <errno.h>
->>>>>>> e62aaab2
-
+
+#include <jit/exception.h>
 #include <jit/compiler.h>
 #include <jit/vtable.h>
 
@@ -326,7 +316,6 @@
 struct vm_field *vm_class_get_field_recursive(struct vm_class *vmc,
 	const char *name, const char *type)
 {
-<<<<<<< HEAD
 	do {
 		struct vm_field *vmf = vm_class_get_field(vmc, name, type);
 		if (vmf)
@@ -336,88 +325,11 @@
 	} while(vmc);
 
 	return NULL;
-=======
-	unsigned int array_len;
-	struct classblock *cb;
-	char index_str[32];
-
-	cb = CLASS_CB(obj->class);
-
-	if (!IS_ARRAY(cb)) {
-		signal_new_exception("java/lang/RuntimeException",
-				     "object is not an array");
-		goto throw;
-	}
-
-	array_len = ARRAY_LEN(obj);
-
-	if (index < array_len)
-		return;
-
-	sprintf(index_str, "%d > %d", index, array_len - 1);
-	signal_new_exception("java/lang/ArrayIndexOutOfBoundsException",
-			     index_str);
-
- throw:
-	throw_from_native(sizeof(struct object *) + sizeof(unsigned int));
-}
-
-void array_store_check(struct object *arrayref, struct object *obj)
-{
-	struct classblock *cb;
-	struct string *str;
-	int err;
-
-	cb = CLASS_CB(arrayref->class);
-
-	if (!IS_ARRAY(cb)) {
-		signal_new_exception("java/lang/RuntimeException",
-				     "object is not an array");
-		goto throw;
-	}
-
-	if (obj == NULL || isInstanceOf(cb->element_class, obj->class))
-		return;
-
-	str = alloc_str();
-	if (str == NULL) {
-		err = -ENOMEM;
-		goto error;
-	}
-
-	err = str_append(str, slash2dots(CLASS_CB(obj->class)->name));
-	if (err)
-		goto error;
-
-	signal_new_exception("java/lang/ArrayStoreException", str->value);
-	free_str(str);
-
- throw:
-	throw_from_native(2 * sizeof(struct object *));
-	return;
-
- error:
-	if (str)
-		free_str(str);
-
-	if (err == -ENOMEM) /* TODO: throw OutOfMemoryError */
-		die("%s: out of memory", __func__);
-
-	die("%s: error %d", __func__, err);
-}
-
-void array_store_check_vmtype(struct object *arrayref, enum vm_type vm_type)
-{
-	/* TODO: Implement assignment compatibility checking described
-	   in chapter "2.6.7 Assignment Conversion" of The Java VM
-	   Specification - Second Edition. */
->>>>>>> e62aaab2
 }
 
 struct vm_field *
 vm_class_resolve_field_recursive(struct vm_class *vmc, uint16_t i)
 {
-<<<<<<< HEAD
 	struct vm_class *class;
 	char *name;
 	char *type;
@@ -535,78 +447,4 @@
 	free(name);
 	free(type);
 	return result;
-=======
-	struct string *str;
-	int err;
-
-	if (!obj || isInstanceOf(type, obj->class))
-		return;
-
-	if (exception_occurred())
-		goto throw;
-
-	str = alloc_str();
-	if (str == NULL) {
-		err = -ENOMEM;
-		goto error;
-	}
-
-	err = str_append(str, slash2dots(CLASS_CB(obj->class)->name));
-	if (err)
-		goto error;
-
-	err = str_append(str, " cannot be cast to ");
-	if (err)
-		goto error;
-
-	err = str_append(str, slash2dots(CLASS_CB(type)->name));
-	if (err)
-		goto error;
-
-	signal_new_exception("java/lang/ClassCastException", str->value);
-	free_str(str);
- throw:
-	throw_from_native(2 * sizeof(struct object *));
-	return;
-
- error:
-	if (str)
-		free_str(str);
-
-	if (err == -ENOMEM) /* TODO: throw OutOfMemoryError */
-		die("%s: out of memory", __func__);
-
-	die("%s: error %d", __func__, err);
-}
-
-void array_size_check(int size)
-{
-	if (size < 0) {
-		signal_new_exception(
-			"java/lang/NegativeArraySizeException", NULL);
-		throw_from_native(sizeof(int));
-	}
-}
-
-void multiarray_size_check(int n, ...)
-{
-	va_list ap;
-	int i;
-
-	va_start(ap, n);
-
-	for (i = 0; i < n; i++) {
-		if (va_arg(ap, int) >= 0)
-			continue;
-
-		signal_new_exception("java/lang/NegativeArraySizeException",
-				     NULL);
-		va_end(ap);
-		throw_from_native(sizeof(int) * (n + 1));
-		return;
-	}
-
-	va_end(ap);
-	return;
->>>>>>> e62aaab2
 }