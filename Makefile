CLASSPATH_CONFIG = tools/classpath-config

JAMVM_INSTALL_DIR	:= /usr/local
CLASSPATH_INSTALL_DIR	?= $(shell ./tools/classpath-config)

GLIBJ		= $(CLASSPATH_INSTALL_DIR)/share/classpath/glibj.zip

BUILD_ARCH	:= $(shell uname -m | sed -e s/i.86/i386/)
ARCH		:= $(BUILD_ARCH)
JAMVM_ARCH	:= $(shell echo "$(ARCH)" | sed -e s/ppc/powerpc/)
OS		:= $(shell uname -s | tr "[:upper:]" "[:lower:]")

ifneq ($(ARCH),$(BUILD_ARCH))
TEST		=
else
TEST		= test
endif

ifeq ($(ARCH),i386)
override ARCH	= x86
ARCH_POSTFIX	= _32
ifeq ($(BUILD_ARCH),x86_64)
ARCH_CFLAGS	+= -m32
TEST		= test
endif
endif

ifeq ($(ARCH),x86_64)
override ARCH	= x86
ARCH_POSTFIX	= _64
endif

ifeq ($(ARCH),ppc)
override ARCH	= ppc
ARCH_POSTFIX	= _32
endif

export ARCH_CFLAGS

ARCH_CONFIG=arch/$(ARCH)/include/arch/config$(ARCH_POSTFIX).h

# Make the build silent by default
V =

PROGRAM		:= jato

include arch/$(ARCH)/Makefile$(ARCH_POSTFIX)

JIT_OBJS = \
	jit/alloc.o		\
	jit/arithmetic-bc.o	\
	jit/basic-block.o	\
	jit/branch-bc.o		\
	jit/bytecode-to-ir.o	\
	jit/cfg-analyzer.o	\
	jit/compilation-unit.o	\
	jit/compiler.o		\
	jit/disass-common.o	\
	jit/emit.o		\
	jit/emulate.o		\
	jit/expression.o	\
	jit/args.o		\
	jit/interval.o		\
	jit/invoke-bc.o		\
	jit/linear-scan.o	\
	jit/liveness.o		\
	jit/load-store-bc.o	\
	jit/exception-bc.o	\
	jit/object-bc.o		\
	jit/ostack-bc.o		\
	jit/stack-slot.o	\
	jit/statement.o		\
	jit/spill-reload.o	\
	jit/trace-jit.o		\
	jit/trampoline.o	\
	jit/tree-printer.o	\
	jit/typeconv-bc.o	\
	jit/vtable.o		\
	jit/fixup-site.o	\
	jit/exception.o 	\
	jit/bc-offset-mapping.o \
	jit/cu-mapping.o	\
	jit/method.o

VM_OBJS = \
	vm/jato-cafebabe.o	\
	vm/bitset.o		\
	vm/buffer.o		\
	vm/bytecode.o		\
	vm/bytecodes.o		\
	vm/class.o		\
	vm/classloader.o	\
	vm/debug-dump.o		\
	vm/die.o		\
	vm/field.o		\
	vm/method.o		\
	vm/natives.o		\
	vm/object.o		\
	vm/resolve.o		\
	vm/signal.o		\
	vm/stack.o		\
	vm/string.o		\
	vm/types.o		\
	vm/utf8.o		\
	vm/zalloc.o		\
<<<<<<< HEAD
	vm/list.o
=======
	vm/class.o		\
	vm/list.o 		\
	vm/radix-tree.o
>>>>>>> 3ae09d9b

JAMVM_OBJS =

CAFEBABE_OBJS := \
	attribute_array.o		\
	attribute_info.o		\
	class.o				\
	code_attribute.o		\
	constant_value_attribute.o	\
	constant_pool.o			\
	error.o				\
	field_info.o			\
	method_info.o			\
	stream.o

CAFEBABE_OBJS := $(addprefix cafebabe/src/cafebabe/,$(CAFEBABE_OBJS))

LIBHARNESS_OBJS = \
	test/libharness/libharness.o

JATO_OBJS = $(ARCH_OBJS) $(JIT_OBJS) $(VM_OBJS) $(CAFEBABE_OBJS)

OBJS = $(JAMVM_OBJS) $(JATO_OBJS)

AS		:= as
CC		:= gcc
MONOBURG	:= ./monoburg/monoburg
JAVAC		:= ecj

DEFAULT_CFLAGS	+= $(ARCH_CFLAGS) -g -Wall -rdynamic -std=gnu99 -D_GNU_SOURCE

# XXX: Temporary hack -Vegard
DEFAULT_CFLAGS	+= -DNOT_IMPLEMENTED='fprintf(stderr, "%s:%d: warning: %s not implemented\n", __FILE__, __LINE__, __func__)'

WARNINGS	= -Wsign-compare -Wundef
DEFAULT_CFLAGS	+= $(WARNINGS)

OPTIMIZATIONS	+= -Os
DEFAULT_CFLAGS	+= $(OPTIMIZATIONS)

INCLUDES	= -Iinclude -Iarch/$(ARCH)/include -Ijit -Ijit/glib -Icafebabe/include -include $(ARCH_CONFIG)
DEFAULT_CFLAGS	+= $(INCLUDES)

DEFINES = -DINSTALL_DIR=\"$(JAMVM_INSTALL_DIR)\" -DCLASSPATH_INSTALL_DIR=\"$(CLASSPATH_INSTALL_DIR)\"
DEFAULT_CFLAGS	+= $(DEFINES)

DEFAULT_LIBS	= -lpthread -lm -ldl -lz -lzip -lbfd -lopcodes -liberty $(ARCH_LIBS)

JAMVM_ARCH_H = include/vm/arch.h

all: $(PROGRAM) $(TEST)
.PHONY: all
.DEFAULT: all

$(CLASSPATH_CONFIG):
	$(E) "  LD      " $@
	$(Q) $(CC) -Wall $(CLASSPATH_CONFIG).c -o $(CLASSPATH_CONFIG)

monoburg:
	$(Q) make -C monoburg/
.PHONY: monoburg

%.o: %.c
	$(E) "  CC      " $@
	$(Q) $(CC) -c $(DEFAULT_CFLAGS) $(CFLAGS) $< -o $@
	$(Q) $(CC) -MM $(DEFAULT_CFLAGS) $(CFLAGS) -MT $@ $*.c -o $*.d

%.o: %.S
	$(E) "  AS      " $@
	$(Q) $(AS) $(AFLAGS) $< -o $@

$(JAMVM_ARCH_H):
	$(E) "  LN      " $@
	$(Q) ln -fsn ../../jamvm/arch/$(JAMVM_ARCH).h $@

arch/$(ARCH)/insn-selector$(ARCH_POSTFIX).c: FORCE
	$(E) "  MONOBURG" $@
	$(Q) $(MONOBURG) -p -e $(@:.c=.brg) > $@

$(PROGRAM): lib monoburg $(JAMVM_ARCH_H) compile
	$(E) "  CC      " $@
	$(Q) $(CC) $(DEFAULT_CFLAGS) $(CFLAGS) $(OBJS) -o $(PROGRAM) $(LIBS) $(DEFAULT_LIBS)

compile: $(OBJS)

test: $(JAMVM_ARCH_H) monoburg
	make -C test/vm/ ARCH=$(ARCH) ARCH_POSTFIX=$(ARCH_POSTFIX) $(TEST)
	make -C test/jit/ ARCH=$(ARCH) ARCH_POSTFIX=$(ARCH_POSTFIX) $(TEST)
	#make -C test/arch-$(ARCH)/ ARCH=$(ARCH) ARCH_POSTFIX=$(ARCH_POSTFIX) $(TEST)
.PHONY: test

%.class: %.java
	$(E) "  JAVAC   " $@
	$(Q) $(JAVAC) -cp $(GLIBJ):regression -d regression $<

REGRESSION_TEST_SUITE_CLASSES = \
	regression/jato/internal/VM.class \
	regression/jvm/TestCase.class \
<<<<<<< HEAD
	regression/jamvm/ExitStatusIsOneTest.class \
	regression/jamvm/ExitStatusIsZeroTest.class \
	regression/jamvm/LoadConstantsTest.class \
	regression/jamvm/IntegerArithmeticTest.class \
	regression/jamvm/LongArithmeticTest.class \
	regression/jamvm/ObjectCreationAndManipulationTest.class \
	regression/jamvm/ControlTransferTest.class \
	regression/jamvm/SynchronizationTest.class \
	regression/jamvm/MethodInvocationAndReturnTest.class \
	regression/jamvm/ConversionTest.class \
	regression/jvm/ArrayTest.class \
	regression/jvm/ObjectArrayTest.class \
=======
	regression/jvm/ExitStatusIsOneTest.class \
	regression/jvm/ExitStatusIsZeroTest.class \
	regression/jvm/LoadConstantsTest.class \
	regression/jvm/IntegerArithmeticTest.class \
	regression/jvm/LongArithmeticTest.class \
	regression/jvm/ObjectCreationAndManipulationTest.class \
	regression/jvm/ControlTransferTest.class \
	regression/jvm/SynchronizationTest.class \
	regression/jvm/MethodInvocationAndReturnTest.class \
	regression/jvm/ConversionTest.class \
>>>>>>> 3ae09d9b
	regression/jvm/PutstaticTest.class \
	regression/jvm/PutfieldTest.class \
	regression/jvm/StringTest.class \
	regression/jvm/TrampolineBackpatchingTest.class \
	regression/jvm/RegisterAllocatorTortureTest.class \
	regression/jvm/ExceptionsTest.class \
	regression/jvm/FibonacciTest.class

lib: $(CLASSPATH_CONFIG)
	make -C lib/ JAVAC=$(JAVAC) GLIBJ=$(GLIBJ)
.PHONY: lib

regression: monoburg $(CLASSPATH_CONFIG) lib $(PROGRAM) $(REGRESSION_TEST_SUITE_CLASSES)
	$(E) "  REGRESSION"
	$(Q) cd regression && /bin/bash run-suite.sh $(JAVA_OPTS)
.PHONY: regression

clean:
	$(E) "  CLEAN"
	$(Q) - rm -f $(PROGRAM)
	$(Q) - rm -f $(CLASSPATH_CONFIG)
	$(Q) - rm -f $(OBJS)
	$(Q) - rm -f $(OBJS:.o=.d)
	$(Q) - rm -f $(LIBHARNESS_OBJS)
	$(Q) - rm -f $(ARCH_TEST_OBJS)
	$(Q) - rm -f arch/$(ARCH)/insn-selector.c
	$(Q) - rm -f $(PROGRAM)
	$(Q) - rm -f $(JAMVM_ARCH_H)
	$(Q) - rm -f $(ARCH_TEST_SUITE)
	$(Q) - rm -f test-suite.o
	$(Q) - rm -f $(ARCH_TESTRUNNER)
	$(Q) - rm -f $(REGRESSION_TEST_SUITE_CLASSES)
	$(Q) - find regression/ -name "*.class" | xargs rm -f
	$(Q) - rm -f tags
	$(Q) - rm -f include/arch
	$(Q) - make -C monoburg/ clean
	$(Q) - make -C test/vm/ clean
	$(Q) - make -C test/jit/ clean
	$(Q) - make -C test/arch-$(ARCH)/ clean
	$(Q) - make -C lib clean
.PHONY: clean

PHONY += FORCE
FORCE:

include scripts/build/common.mk

-include $(OBJS:.o=.d)<|MERGE_RESOLUTION|>--- conflicted
+++ resolved
@@ -93,9 +93,11 @@
 	vm/debug-dump.o		\
 	vm/die.o		\
 	vm/field.o		\
+	vm/list.o		\
 	vm/method.o		\
 	vm/natives.o		\
 	vm/object.o		\
+	vm/radix-tree.o		\
 	vm/resolve.o		\
 	vm/signal.o		\
 	vm/stack.o		\
@@ -103,13 +105,6 @@
 	vm/types.o		\
 	vm/utf8.o		\
 	vm/zalloc.o		\
-<<<<<<< HEAD
-	vm/list.o
-=======
-	vm/class.o		\
-	vm/list.o 		\
-	vm/radix-tree.o
->>>>>>> 3ae09d9b
 
 JAMVM_OBJS =
 
@@ -208,20 +203,8 @@
 REGRESSION_TEST_SUITE_CLASSES = \
 	regression/jato/internal/VM.class \
 	regression/jvm/TestCase.class \
-<<<<<<< HEAD
-	regression/jamvm/ExitStatusIsOneTest.class \
-	regression/jamvm/ExitStatusIsZeroTest.class \
-	regression/jamvm/LoadConstantsTest.class \
-	regression/jamvm/IntegerArithmeticTest.class \
-	regression/jamvm/LongArithmeticTest.class \
-	regression/jamvm/ObjectCreationAndManipulationTest.class \
-	regression/jamvm/ControlTransferTest.class \
-	regression/jamvm/SynchronizationTest.class \
-	regression/jamvm/MethodInvocationAndReturnTest.class \
-	regression/jamvm/ConversionTest.class \
 	regression/jvm/ArrayTest.class \
 	regression/jvm/ObjectArrayTest.class \
-=======
 	regression/jvm/ExitStatusIsOneTest.class \
 	regression/jvm/ExitStatusIsZeroTest.class \
 	regression/jvm/LoadConstantsTest.class \
@@ -232,7 +215,6 @@
 	regression/jvm/SynchronizationTest.class \
 	regression/jvm/MethodInvocationAndReturnTest.class \
 	regression/jvm/ConversionTest.class \
->>>>>>> 3ae09d9b
 	regression/jvm/PutstaticTest.class \
 	regression/jvm/PutfieldTest.class \
 	regression/jvm/StringTest.class \
