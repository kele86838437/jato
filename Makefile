--- conflicted
+++ resolved
@@ -106,19 +106,11 @@
 	vm/resolve.o		\
 	vm/signal.o		\
 	vm/stack.o		\
+	vm/stack-trace.o	\
 	vm/string.o		\
 	vm/types.o		\
-<<<<<<< HEAD
 	vm/utf8.o		\
 	vm/zalloc.o
-=======
-	vm/zalloc.o		\
-	vm/class.o		\
-	vm/list.o 		\
-	vm/radix-tree.o		\
-	vm/guard-page.o		\
-	vm/stack-trace.o
->>>>>>> 597223c5
 
 JAMVM_OBJS =
 
