/*
 * Copyright (C) 2009 Tomasz Grabiec
 *
 * This file is released under the GPL version 2 with the following
 * clarification and special exception:
 *
 *     Linking this library statically or dynamically with other modules is
 *     making a combined work based on this library. Thus, the terms and
 *     conditions of the GNU General Public License cover the whole
 *     combination.
 *
 *     As a special exception, the copyright holders of this library give you
 *     permission to link this library with independent modules to produce an
 *     executable, regardless of the license terms of these independent
 *     modules, and to copy and distribute the resulting executable under terms
 *     of your choice, provided that you also meet, for each linked independent
 *     module, the terms and conditions of the license of that module. An
 *     independent module is a module which is not derived from or based on
 *     this library. If you modify this library, you may extend this exception
 *     to your version of the library, but you are not obligated to do so. If
 *     you do not wish to do so, delete this exception statement from your
 *     version.
 *
 * Please refer to the file LICENSE for details.
 */
package jvm;

/**
 * @author Tomasz Grabiec
 */
public class TrampolineBackpatchingTest extends TestCase {
    public static int staticMethod(int x) {
        return x+x;
    }

    private class A {
        public int virtualMethod(int x) {
            return x+x;
        }

        private int privateMethod(int x) {
            return x+x;
        }

        public int invokePrivate(int x) {
            return privateMethod(x);
        }
    }

<<<<<<< HEAD
    static void testVTableBackpatching() {
        /* Instantiating RuntimeException calls virtual method
           Throwable.fillInStackTrace.  This tests proper functioning
           of vtable back-patching */
        new RuntimeException((String) null);
=======
    private class B extends A {
        public int invokeSuper(int x) {
            return super.virtualMethod(x);
        }

        public int invokeVirtual(int x) {
            return virtualMethod(x);
        }
>>>>>>> 3ae09d9b
    }

    public static void testInvokestatic() {
        assertEquals(staticMethod(4), 8);
    }

    public  void testInvokevirtual() {
        assertEquals(new A().virtualMethod(4), 8);
        assertEquals(new B().invokeVirtual(4), 8);
    }

    public  void testInvokespecial() {
        assertEquals(new A().invokePrivate(4), 8);
        assertEquals(new B().invokeSuper(4), 8);
    }

    public static void main(String [] args) {
        TrampolineBackpatchingTest t = new TrampolineBackpatchingTest();

        testInvokestatic();
        t.testInvokevirtual();
        t.testInvokespecial();

        /*
         * Run tests again to check if all call sites have
         * been properly fixed.
         */
        testInvokestatic();
        t.testInvokevirtual();
        t.testInvokespecial();

        exit();
    }
}<|MERGE_RESOLUTION|>--- conflicted
+++ resolved
@@ -47,13 +47,6 @@
         }
     }
 
-<<<<<<< HEAD
-    static void testVTableBackpatching() {
-        /* Instantiating RuntimeException calls virtual method
-           Throwable.fillInStackTrace.  This tests proper functioning
-           of vtable back-patching */
-        new RuntimeException((String) null);
-=======
     private class B extends A {
         public int invokeSuper(int x) {
             return super.virtualMethod(x);
@@ -62,7 +55,6 @@
         public int invokeVirtual(int x) {
             return virtualMethod(x);
         }
->>>>>>> 3ae09d9b
     }
 
     public static void testInvokestatic() {
