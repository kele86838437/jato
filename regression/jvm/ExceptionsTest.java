--- conflicted
+++ resolved
@@ -310,8 +310,6 @@
     }
 
     public static void main(String args[]) {
-<<<<<<< HEAD
-=======
         testTryBlockDoesNotThrowAnything();
         testThrowAndCatchInTheSameMethod();
         testUnwinding();
@@ -334,7 +332,6 @@
         /* TODO: testLdiv(); */
         /* TODO: testLrem(); */
 
->>>>>>> 3ae09d9b
         exit();
     }
 };