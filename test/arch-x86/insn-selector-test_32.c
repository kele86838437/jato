--- conflicted
+++ resolved
@@ -1482,44 +1482,6 @@
 	free_compilation_unit(cu);
 }
 
-<<<<<<< HEAD
-void test_select_null_check_stmt(void)
-{
-	struct compilation_unit *cu;
-	struct basic_block *bb;
-	struct statement *stmt;
-	struct expression *expr;
-	struct insn *insn;
-	enum machine_reg dreg1;
-
-	expr = value_expr(J_REFERENCE, 0xcafebabe);
-	stmt = alloc_statement(STMT_NULL_CHECK);
-	stmt->expression = &expr->node;
-
-	cu = compilation_unit_alloc(&method);
-	bb = get_basic_block(cu, 0, 1);
-	bb_add_stmt(bb, stmt);
-
-	select_instructions(bb->b_parent);
-
-	insn = list_first_entry(&bb->insn_list, struct insn, insn_list_node);
-	dreg1 = mach_reg(&insn->dest.reg);
-	assert_imm_reg_insn(INSN_MOV_IMM_REG, 0xcafebabe, dreg1, insn);
-
-	insn = list_next_entry(&insn->insn_list_node, struct insn, insn_list_node);
-	assert_reg_insn(INSN_PUSH_REG, dreg1, insn);
-
-	insn = list_next_entry(&insn->insn_list_node, struct insn, insn_list_node);
-	assert_rel_insn(INSN_CALL_REL, (unsigned long) vm_object_check_null, insn);
-
-	insn = list_next_entry(&insn->insn_list_node, struct insn, insn_list_node);
-	assert_imm_reg_insn(INSN_ADD_IMM_REG, 4, REG_ESP, insn);
-
-	free_compilation_unit(cu);
-}
-
-=======
->>>>>>> 3ae09d9b
 void test_select_array_check_stmt(void)
 {
 	struct compilation_unit *cu;
