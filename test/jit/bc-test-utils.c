/*
 * Copyright (C) 2005-2006  Pekka Enberg
 */

#include <cafebabe/constant_pool.h>

#include <jit/compilation-unit.h>
#include <jit/basic-block.h>
#include <bc-test-utils.h>
#include <args-test-utils.h>
#include <jit/tree-node.h>
#include <jit/expression.h>
#include <jit/statement.h>
#include <jit/compiler.h>
#include <vm/types.h>
#include <libharness.h>
#include <stdlib.h>

#include <test/vm.h>

struct compilation_unit *
alloc_simple_compilation_unit(struct vm_method *method)
{
	struct compilation_unit *cu;
	struct basic_block *bb;

<<<<<<< HEAD
	cu = compilation_unit_alloc(method);
	get_basic_block(cu, 0, method->code_attribute.code_length);
=======
	cu = alloc_compilation_unit(method);
	bb = get_basic_block(cu, 0, method->code_size);
	cu->entry_bb = bb;
>>>>>>> e62aaab2

	return cu;
}

struct basic_block *__alloc_simple_bb(struct vm_method *method)
{
	struct compilation_unit *cu;
	struct basic_block *bb;

<<<<<<< HEAD
	cu = compilation_unit_alloc(method);

	return get_basic_block(cu, 0, method->code_attribute.code_length);
=======
	cu = alloc_compilation_unit(method);
	bb = get_basic_block(cu, 0, method->code_size);
	cu->entry_bb = bb;

	return bb;
>>>>>>> e62aaab2
}

struct basic_block *
alloc_simple_bb(unsigned char *code, unsigned long code_size)
{
	struct vm_method *method;

	method = malloc(sizeof *method);
	method->code_attribute.code = code;
	method->code_attribute.code_length = code_size;
	method->args_count = 0;
	method->code_attribute.max_locals = 0;

	return __alloc_simple_bb(method);
}

void __free_simple_bb(struct basic_block *bb)
{
	free_compilation_unit(bb->b_parent);
}

void free_simple_bb(struct basic_block *bb)
{
	struct compilation_unit *cu = bb->b_parent;

	free(cu->method);
	__free_simple_bb(bb);
}

void assert_value_expr(enum vm_type expected_vm_type,
		       long long expected_value, struct tree_node *node)
{
	struct expression *expr = to_expr(node);

	assert_int_equals(EXPR_VALUE, expr_type(expr));
	assert_int_equals(expected_vm_type, expr->vm_type);
	assert_int_equals(expected_value, expr->value);
}

void assert_nullcheck_value_expr(enum vm_type expected_vm_type,
				 long long expected_value,
				 struct tree_node *node)
{
	struct expression *expr = to_expr(node);

	assert_int_equals(EXPR_NULL_CHECK, expr_type(expr));
	assert_value_expr(expected_vm_type, expected_value,
			  expr->null_check_ref);
}

void assert_fvalue_expr(enum vm_type expected_vm_type,
			double expected_value, struct tree_node *node)
{
	struct expression *expr = to_expr(node);

	assert_int_equals(EXPR_FVALUE, expr_type(expr));
	assert_int_equals(expected_vm_type, expr->vm_type);
	assert_float_equals(expected_value, expr->fvalue, 0.01f);
}

void assert_local_expr(enum vm_type expected_vm_type,
		       unsigned long expected_index, struct tree_node *node)
{
	struct expression *expr = to_expr(node);

	assert_int_equals(EXPR_LOCAL, expr_type(expr));
	assert_int_equals(expected_vm_type, expr->vm_type);
	assert_int_equals(expected_index, expr->local_index);
}

void assert_temporary_expr(struct tree_node *node)
{
	struct expression *expr = to_expr(node);

	assert_int_equals(EXPR_TEMPORARY, expr_type(expr));
}

void assert_null_check_expr(struct expression *expected,
			    struct expression *actual)
{
	assert_int_equals(EXPR_NULL_CHECK, expr_type(actual));
	assert_ptr_equals(expected, to_expr(actual->null_check_ref));
}

void assert_array_deref_expr(enum vm_type expected_vm_type,
			     struct expression *expected_arrayref,
			     struct expression *expected_index,
			     struct tree_node *node)
{
	struct expression *expr = to_expr(node);

	assert_int_equals(EXPR_ARRAY_DEREF, expr_type(expr));
	assert_int_equals(expected_vm_type, expr->vm_type);
	assert_null_check_expr(expected_arrayref, to_expr(expr->arrayref));
	assert_ptr_equals(expected_index, to_expr(expr->array_index));
}

void __assert_binop_expr(enum vm_type vm_type,
			 enum binary_operator binary_operator,
			 struct tree_node *node)
{
	struct expression *expr = to_expr(node);

	assert_int_equals(EXPR_BINOP, expr_type(expr));
	assert_int_equals(vm_type, expr->vm_type);
	assert_int_equals(binary_operator, expr_bin_op(expr));
}

void assert_binop_expr(enum vm_type vm_type,
		       enum binary_operator binary_operator,
		       struct expression *binary_left,
		       struct expression *binary_right, struct tree_node *node)
{
	struct expression *expr = to_expr(node);

	__assert_binop_expr(vm_type, binary_operator, node);
	assert_ptr_equals(binary_left, to_expr(expr->binary_left));
	assert_ptr_equals(binary_right, to_expr(expr->binary_right));
}

void assert_conv_expr(enum vm_type expected_type,
		      struct expression *expected_expression,
		      struct tree_node *node)
{
	struct expression *expr = to_expr(node);

	assert_int_equals(EXPR_CONVERSION, expr_type(expr));
	assert_int_equals(expected_type, expr->vm_type);
	assert_ptr_equals(expected_expression, to_expr(expr->from_expression));
}

static void __assert_field_expr(enum expression_type expected_expr_type,
				enum vm_type expected_type,
				struct expression *expr)
{
	assert_int_equals(expected_expr_type, expr_type(expr));
	assert_int_equals(expected_type, expr->vm_type);
}

void assert_class_field_expr(enum vm_type expected_vm_type,
			     struct vm_field *expected_field,
			     struct tree_node *node)
{
	struct expression *expr = to_expr(node);

	__assert_field_expr(EXPR_CLASS_FIELD, expected_vm_type, expr);
	assert_ptr_equals(expected_field, expr->class_field);
}

void assert_instance_field_expr(enum vm_type expected_vm_type,
				struct vm_field *expected_field,
				struct expression *expected_objectref,
				struct tree_node *node)
{
	struct expression *expr = to_expr(node);

	__assert_field_expr(EXPR_INSTANCE_FIELD, expected_vm_type, expr);
	assert_ptr_equals(expected_field, expr->instance_field);
	assert_ptr_equals(expected_objectref, to_expr(expr->objectref_expression));
}

void assert_invoke_expr(enum vm_type expected_type,
			struct vm_method *expected_method,
			struct tree_node *node)
{
	struct expression *expr = to_expr(node);

	assert_int_equals(EXPR_INVOKE, expr_type(expr));
	assert_int_equals(expected_type, expr->vm_type);
	assert_ptr_equals(expected_method, expr->target_method);
}

void assert_array_size_check_expr(struct expression *expected,
				  struct expression *actual)
{
	assert_int_equals(EXPR_ARRAY_SIZE_CHECK, expr_type(actual));
	assert_ptr_equals(&expected->node, actual->size_expr);
}

void assert_multiarray_size_check_expr(struct expression **expected_args,
				       int nr_args,
				       struct expression *actual)
{
	assert_int_equals(EXPR_MULTIARRAY_SIZE_CHECK, expr_type(actual));
	assert_args(expected_args, nr_args, to_expr(actual->size_expr));
}

void assert_store_stmt(struct statement *stmt)
{
	assert_int_equals(STMT_STORE, stmt_type(stmt));
}

void assert_array_store_check_stmt(struct statement *stmt,
				   struct expression *arrayref,
				   struct tree_node *store_src)
{
	assert_int_equals(STMT_ARRAY_STORE_CHECK, stmt_type(stmt));
	assert_null_check_expr(arrayref, to_expr(stmt->store_check_array));
	assert_ptr_equals(store_src, stmt->store_check_src);
}

void assert_return_stmt(struct expression *return_value, struct statement *stmt)
{
	assert_int_equals(STMT_RETURN, stmt_type(stmt));
	assert_ptr_equals(return_value, to_expr(stmt->return_value));
}

void assert_void_return_stmt(struct statement *stmt)
{
	assert_int_equals(STMT_VOID_RETURN, stmt_type(stmt));
	assert_ptr_equals(NULL, stmt->return_value);
}

void assert_arraycheck_stmt(enum vm_type expected_vm_type,
			    struct expression *expected_arrayref,
			    struct expression *expected_index,
			    struct statement *actual)
{
	assert_int_equals(STMT_ARRAY_CHECK, stmt_type(actual));
	assert_array_deref_expr(expected_vm_type, expected_arrayref,
				expected_index, actual->expression);
}

void assert_monitorenter_stmt(struct expression *expected,
			       struct statement *actual)
{
	assert_int_equals(STMT_MONITOR_ENTER, stmt_type(actual));
	assert_nullcheck_value_expr(J_REFERENCE, expected->value,
				    actual->expression);
}

void assert_monitorexit_stmt(struct expression *expected,
			      struct statement *actual)
{
	assert_int_equals(STMT_MONITOR_EXIT, stmt_type(actual));
	assert_nullcheck_value_expr(J_REFERENCE, expected->value,
				    actual->expression);
}

void assert_checkcast_stmt(struct expression *expected,
			   struct statement *actual)
{
	assert_int_equals(STMT_CHECKCAST, stmt_type(actual));
	assert_value_expr(J_REFERENCE, expected->value, actual->expression);
}

void convert_ir_const(struct compilation_unit *cu,
		      ConstantPoolEntry *cp_infos,
		      size_t nr_cp_infos, uint8_t *cp_types)
{
	struct object *class = new_class();
	struct classblock *cb = CLASS_CB(class);
	struct constant_pool *constant_pool = &cb->constant_pool;

	cb->constant_pool_count = nr_cp_infos;
	constant_pool->info = cp_infos;
	constant_pool->type = cp_types;

	cu->method->class = class;
	convert_to_ir(cu);

	free(class);
}

struct statement *first_stmt(struct compilation_unit *cu)
{
	return stmt_entry(bb_entry(cu->bb_list.next)->stmt_list.next);
}<|MERGE_RESOLUTION|>--- conflicted
+++ resolved
@@ -24,14 +24,9 @@
 	struct compilation_unit *cu;
 	struct basic_block *bb;
 
-<<<<<<< HEAD
 	cu = compilation_unit_alloc(method);
-	get_basic_block(cu, 0, method->code_attribute.code_length);
-=======
-	cu = alloc_compilation_unit(method);
-	bb = get_basic_block(cu, 0, method->code_size);
+	bb = get_basic_block(cu, 0, method->code_attribute.code_length);
 	cu->entry_bb = bb;
->>>>>>> e62aaab2
 
 	return cu;
 }
@@ -41,17 +36,11 @@
 	struct compilation_unit *cu;
 	struct basic_block *bb;
 
-<<<<<<< HEAD
 	cu = compilation_unit_alloc(method);
-
-	return get_basic_block(cu, 0, method->code_attribute.code_length);
-=======
-	cu = alloc_compilation_unit(method);
-	bb = get_basic_block(cu, 0, method->code_size);
+	bb = get_basic_block(cu, 0, method->code_attribute.code_length);
 	cu->entry_bb = bb;
 
 	return bb;
->>>>>>> e62aaab2
 }
 
 struct basic_block *
