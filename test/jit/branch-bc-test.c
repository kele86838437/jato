--- conflicted
+++ resolved
@@ -92,17 +92,10 @@
 	struct basic_block *stmt_bb, *true_bb;
 	struct statement *if_stmt;
 	struct compilation_unit *cu;
-<<<<<<< HEAD
-	unsigned char code[] = { opc, 0, TARGET_OFFSET };
+	unsigned char code[] = { opc, 0, TARGET_OFFSET, OPC_NOP, OPC_NOP };
 	struct vm_method method = {
 		.code_attribute.code = code,
 		.code_attribute.code_length = ARRAY_SIZE(code),
-=======
-	unsigned char code[] = { opc, 0, TARGET_OFFSET, OPC_NOP, OPC_NOP };
-	struct methodblock method = {
-		.jit_code = code,
-		.code_size = ARRAY_SIZE(code),
->>>>>>> e62aaab2
 	};
 	struct var_info *temporary;
 
@@ -156,24 +149,13 @@
 	struct basic_block *goto_bb, *target_bb;
 	struct statement *goto_stmt;
 	struct compilation_unit *cu;
-<<<<<<< HEAD
-	unsigned char code[] = { OPC_GOTO, 0, TARGET_OFFSET };
+	unsigned char code[] = { OPC_GOTO, 0, TARGET_OFFSET, OPC_NOP, OPC_NOP };
 	struct vm_method method = {
 		.code_attribute.code = code,
 		.code_attribute.code_length = ARRAY_SIZE(code),
 	};
 
 	cu = compilation_unit_alloc(&method);
-=======
-	unsigned char code[] = { OPC_GOTO, 0, TARGET_OFFSET, OPC_NOP, OPC_NOP };
-	struct methodblock method = {
-		.jit_code = code,
-		.code_size = ARRAY_SIZE(code),
-	};
-
-	cu = alloc_compilation_unit(&method);
-
->>>>>>> e62aaab2
 	goto_bb = alloc_basic_block(cu, 0, 1);
 
 	target_bb = alloc_basic_block(cu, TARGET_OFFSET, TARGET_OFFSET + 1);
