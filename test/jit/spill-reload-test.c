--- conflicted
+++ resolved
@@ -24,14 +24,11 @@
  * Please refer to the file LICENSE for details.
  */
 
+#include <arch/instruction.h>
 #include <jit/compilation-unit.h>
 #include <jit/compiler.h>
-<<<<<<< HEAD
 #include <vm/class.h>
 #include <vm/method.h>
-=======
-#include <arch/instruction.h>
->>>>>>> 3ae09d9b
 #include <vm/vm.h>
 #include <libharness.h>
 
